--- conflicted
+++ resolved
@@ -35,20 +35,6 @@
 rpath = false
 
 [dependencies]
-<<<<<<< HEAD
-cosmwasm-schema = "1.3.0"
-cosmwasm-std = { version = "1.3.0", features = ["stargate"] }
-cosmwasm-storage = "1.3.0"
-cw-storage-plus = "1.1.0"
-cw-controllers = "1.1.0"
-cw0 = "0.10.3"
-cw2 = "1.1.0"
-cw20 = "1.1.0"
-schemars = "0.8.3"
-serde = { version = "1.0.103", default-features = false, features = ["derive"] }
-thiserror = { version = "1.0.26" }
-vault-assets = { path = "../../lib/vault-assets" }
-=======
 cosmwasm-schema = { workspace = true }
 cosmwasm-std = { workspace = true }
 cosmwasm-storage = { workspace = true }
@@ -60,7 +46,7 @@
 schemars = { workspace = true }
 serde = { workspace = true }
 thiserror = { workspace = true }
->>>>>>> 617b3c11
+vault-assets = { path = "../../lib/vault-assets" }
 catalyst-vault-common = { path = "../catalyst-vault-common" }
 
 [dev-dependencies]
