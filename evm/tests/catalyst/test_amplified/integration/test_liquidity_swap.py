--- conflicted
+++ resolved
@@ -79,7 +79,6 @@
 
     U = tx.events["SendLiquidity"]["units"]
     expectedB0 = 2**256
-<<<<<<< HEAD
     if int(int(b0_times_n) ** (1 - get_vault_2_amp() / 10**18)) >= int(U / 10**18):
         expectedB0 = vault_utils.compute_expected_swap_given_U(
             U, 1, b0_times_n, get_vault_2_amp()
@@ -87,33 +86,18 @@
 
     securityLimit = vault_2.getUnitCapacity()
     if securityLimit < expectedB0:
-        try:
-            with reverts(revert_pattern=re.compile("typed error: 0x249c4e65.*")):
-                txe = ibc_emulator.execute(
+        txe = ibc_emulator.execute(
                     tx.events["IncomingMetadata"]["metadata"][0],
                     tx.events["IncomingPacket"]["packet"],
                     {"from": berg},
                 )
-        except AssertionError as e:
-            if str(e) != "Transaction did not revert":
-                raise e
+        
+        # If the transaction still executed, it needs to have exhausted the vast majority of the security limit.
+        if txe.events["Acknowledgement"]["acknowledgement"].hex() == "00":
             assert (
                 vault_2.getUnitCapacity() / securityLimit <= 0.015
             ), "Either test incorrect or security limit is not strict enough."
 
-=======
-    if int(int(b0_times_n)**(1 - get_pool_2_amp()/10**18)) >= int(U/10**18):
-        expectedB0 = pool_utils.compute_expected_swap_given_U(U, 1, b0_times_n, get_pool_2_amp())
-        
-    securityLimit = pool_2.getUnitCapacity()
-    if (securityLimit < expectedB0):
-        txe = ibc_emulator.execute(tx.events["IncomingMetadata"]["metadata"][0], tx.events["IncomingPacket"]["packet"], {"from": berg})
-        
-        # If the transaction still executed, it needs to have exhausted the vast majority of the security limit.
-        if txe.events["Acknowledgement"]["acknowledgement"].hex() == "00":
-            assert pool_2.getUnitCapacity()/securityLimit <= 0.015, "Either test incorrect or security limit is not strict enough."
-        
->>>>>>> 129cd1d3
         return
     else:
         txe = ibc_emulator.execute(
@@ -123,7 +107,6 @@
         )
 
     purchased_tokens = txe.events["ReceiveLiquidity"]["toAmount"]
-<<<<<<< HEAD
 
     assert purchased_tokens == vault_2.balanceOf(berg)
 
@@ -136,15 +119,4 @@
 
     assert (
         estimatedVault2Tokens * 9 / 10
-    ) <= purchased_tokens, "Swap returns less than 9/10 theoretical"
-=======
-    
-    assert purchased_tokens == pool_2.balanceOf(berg)
-    
-    assert purchased_tokens <= int(estimatedPool2Tokens*1.000001), "Swap returns more than theoretical"
-    
-    if swap_percentage < 1e-05:
-        return
-    
-    assert (estimatedPool2Tokens * 9 / 10) <= purchased_tokens, "Swap returns less than 9/10 theoretical"
->>>>>>> 129cd1d3
+    ) <= purchased_tokens, "Swap returns less than 9/10 theoretical"