import pytest
from brownie import convert, reverts
from brownie.test import given, strategy
from hypothesis import example
import re
from utils.common_utils import convert_64_bytes_address

pytestmark = pytest.mark.usefixtures("group_finish_setup", "group_connect_vaults")


@pytest.mark.no_call_coverage
@example(deposit_percentage=6000, swap_percentage=7000)
@given(
    deposit_percentage=strategy("uint256", max_value=20000),
    swap_percentage=strategy("uint256", max_value=10000),
)
def test_liquidity_swap(
    channel_id,
    vault_1,
    vault_2,
    vault_1_tokens,
    berg,
    deployer,
    ibc_emulator,
    compute_expected_liquidity_swap,
    swap_percentage,
    deposit_percentage,
):
    swap_percentage /= 10000
    deposit_percentage /= 10000

    deposit_amounts = [
        int(token.balanceOf(vault_1) * deposit_percentage) for token in vault_1_tokens
    ]
    [
        token.transfer(berg, amount, {"from": deployer})
        for amount, token in zip(deposit_amounts, vault_1_tokens)
    ]
    [
        token.approve(vault_1, amount, {"from": berg})
        for amount, token in zip(deposit_amounts, vault_1_tokens)
    ]

    estimatedVaultTokens = int(vault_1.totalSupply() * deposit_percentage)

    tx = vault_1.depositMixed(
        deposit_amounts, int(estimatedVaultTokens * 0.999), {"from": berg}
    )

    vault1_tokens = tx.return_value

    vault1_tokens_swapped = int(vault1_tokens * swap_percentage)

    computation = compute_expected_liquidity_swap(vault1_tokens_swapped)
    U, estimatedVault2Tokens = computation["U"], computation["to_amount"]

    tx = vault_1.sendLiquidity(
        channel_id,
        convert_64_bytes_address(vault_2.address),
        convert_64_bytes_address(berg.address),
        vault1_tokens_swapped,
        [int(estimatedVault2Tokens * 9 / 10), 0],
        berg,
        {"from": berg},
    )
<<<<<<< HEAD
    assert vault_1.balanceOf(berg) == vault1_tokens - vault1_tokens_swapped

    if vault_2.getUnitCapacity() < tx.events["SendLiquidity"]["units"]:
        with reverts(revert_pattern=re.compile("typed error: 0x249c4e65.*")):
            txe = ibc_emulator.execute(
                tx.events["IncomingMetadata"]["metadata"][0],
                tx.events["IncomingPacket"]["packet"],
                {"from": berg},
            )
=======
    assert pool_1.balanceOf(berg) == pool1_tokens - pool1_tokens_swapped
    
    if pool_2.getUnitCapacity() < tx.events["SendLiquidity"]["units"]:
        txe = ibc_emulator.execute(tx.events["IncomingMetadata"]["metadata"][0], tx.events["IncomingPacket"]["packet"], {"from": berg})
        
        assert txe.events["Acknowledgement"]["acknowledgement"].hex() == "01"
        
>>>>>>> 129cd1d3
        return
    else:
        txe = ibc_emulator.execute(
            tx.events["IncomingMetadata"]["metadata"][0],
            tx.events["IncomingPacket"]["packet"],
            {"from": berg},
        )

    purchased_tokens = txe.events["ReceiveLiquidity"]["toAmount"]
<<<<<<< HEAD

    assert purchased_tokens == vault_2.balanceOf(berg)

    assert purchased_tokens <= int(
        estimatedVault2Tokens * 1.000001
    ), "Swap returns more than theoretical"

    if swap_percentage < 1e-05:
        return

    assert (
        estimatedVault2Tokens * 9 / 10
    ) <= purchased_tokens, "Swap returns less than 9/10 theoretical"
=======
    
    assert purchased_tokens == pool_2.balanceOf(berg)
    
    assert purchased_tokens <= int(estimatedPool2Tokens*1.000001), "Swap returns more than theoretical"
    
    if swap_percentage < 1e-05:
        return
    
    assert (estimatedPool2Tokens * 9 / 10) <= purchased_tokens, "Swap returns less than 9/10 theoretical"
>>>>>>> 129cd1d3
<|MERGE_RESOLUTION|>--- conflicted
+++ resolved
@@ -63,25 +63,17 @@
         berg,
         {"from": berg},
     )
-<<<<<<< HEAD
     assert vault_1.balanceOf(berg) == vault1_tokens - vault1_tokens_swapped
 
     if vault_2.getUnitCapacity() < tx.events["SendLiquidity"]["units"]:
-        with reverts(revert_pattern=re.compile("typed error: 0x249c4e65.*")):
-            txe = ibc_emulator.execute(
+        txe = ibc_emulator.execute(
                 tx.events["IncomingMetadata"]["metadata"][0],
                 tx.events["IncomingPacket"]["packet"],
                 {"from": berg},
             )
-=======
-    assert pool_1.balanceOf(berg) == pool1_tokens - pool1_tokens_swapped
-    
-    if pool_2.getUnitCapacity() < tx.events["SendLiquidity"]["units"]:
-        txe = ibc_emulator.execute(tx.events["IncomingMetadata"]["metadata"][0], tx.events["IncomingPacket"]["packet"], {"from": berg})
         
         assert txe.events["Acknowledgement"]["acknowledgement"].hex() == "01"
         
->>>>>>> 129cd1d3
         return
     else:
         txe = ibc_emulator.execute(
@@ -91,7 +83,6 @@
         )
 
     purchased_tokens = txe.events["ReceiveLiquidity"]["toAmount"]
-<<<<<<< HEAD
 
     assert purchased_tokens == vault_2.balanceOf(berg)
 
@@ -104,15 +95,4 @@
 
     assert (
         estimatedVault2Tokens * 9 / 10
-    ) <= purchased_tokens, "Swap returns less than 9/10 theoretical"
-=======
-    
-    assert purchased_tokens == pool_2.balanceOf(berg)
-    
-    assert purchased_tokens <= int(estimatedPool2Tokens*1.000001), "Swap returns more than theoretical"
-    
-    if swap_percentage < 1e-05:
-        return
-    
-    assert (estimatedPool2Tokens * 9 / 10) <= purchased_tokens, "Swap returns less than 9/10 theoretical"
->>>>>>> 129cd1d3
+    ) <= purchased_tokens, "Swap returns less than 9/10 theoretical"