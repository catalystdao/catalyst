--- conflicted
+++ resolved
@@ -64,38 +64,6 @@
     assert tokens[0].balanceOf(berg) == swap_amount + userBalance
 
 
-<<<<<<< HEAD
-@pytest.mark.no_call_coverage
-@given(swap_amount=strategy("uint256", max_value=1000*10**18))
-def test_ibc_ack(channelId, swappool, ibcemulator, get_pool_tokens, berg, deployer, swap_amount):
-    tokens = get_pool_tokens(swappool)
-    
-    tokens[0].transfer(berg, swap_amount, {'from': deployer})
-    tokens[0].approve(swappool, swap_amount, {'from': berg})
-
-    tx = swappool.swapToUnits(
-        channelId,
-        brownie.convert.to_bytes(swappool.address.replace("0x", "")),
-        brownie.convert.to_bytes(berg.address.replace("0x", "")),
-        tokens[0],
-        1,
-        swap_amount,
-        0,
-        berg,
-        {"from": berg},
-    )
-    userBalance = tokens[0].balanceOf(berg)
-    
-    txe = ibcemulator.ack(
-        tx.events["IncomingMetadata"]["metadata"][0],
-        tx.events["IncomingPacket"]["packet"],
-        {"from": deployer},
-    )
-    assert tokens[0].balanceOf(berg) == userBalance
-
-
-=======
->>>>>>> 9bc1fa49
 def test_only_one_response(channelId, swappool, ibcemulator, get_pool_tokens, berg, deployer):
     swap_amount = 10 * 10**18
     tokens = get_pool_tokens(swappool)
