--- conflicted
+++ resolved
@@ -168,16 +168,11 @@
     )
     fake_packet = [["", channel_id], ["", ""], 0, fake_payload, [0, 0]]
 
-<<<<<<< HEAD
     # with reverts(revert_pattern=re.compile("typed error: 0xcecce1bf.*")):
     txe = cross_chain_interface.onRecvPacket(fake_packet, {"from": ibc_emulator})
     
     # Ensure no tokens are transfered.
     assert "Transfer" not in txe.events.keys()
-=======
-    with reverts(revert_pattern=re.compile("typed error: 0xcecce1bf.*")):
-        cross_chain_interface.onRecvPacket(fake_packet, {"from": ibc_emulator})
->>>>>>> 3ac2df74
 
 
 
@@ -230,13 +225,8 @@
     )
     fake_packet = [["", channel_id], ["", ""], 0, fake_payload, [0, 0]]
 
-<<<<<<< HEAD
     # with reverts(revert_pattern=re.compile("typed error: 0xcecce1bf.*")):
     txe = cross_chain_interface.onRecvPacket(fake_packet, {"from": ibc_emulator})
     
     # Ensure no tokens are transfered.
-    assert "Transfer" not in txe.events.keys()
-=======
-    with reverts(revert_pattern=re.compile("typed error: 0xcecce1bf.*")):
-        cross_chain_interface.onRecvPacket(fake_packet, {"from": ibc_emulator})
->>>>>>> 3ac2df74
+    assert "Transfer" not in txe.events.keys()