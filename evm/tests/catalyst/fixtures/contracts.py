import pytest

from brownie import (
    CatalystVaultFactory,
    CatalystVaultVolatile,
    CatalystVaultAmplified,
    CatalystIBCInterface,
    IBCEmulator,
<<<<<<< HEAD
    CatalystMathVol,
    CatalystMathAmp,
    CatalystDescriber,
    CatalystDescriberRegistry
=======
>>>>>>> a81a5f88
)


@pytest.fixture(scope="module")
def ibc_emulator(deployer):
    yield deployer.deploy(IBCEmulator)


@pytest.fixture(scope="module")
def swap_factory(deployer):
    yield deployer.deploy(CatalystVaultFactory, 0)


@pytest.fixture(scope="module")
<<<<<<< HEAD
def math_lib_vol(deployer):
    yield deployer.deploy(CatalystMathVol)
    
@pytest.fixture(scope="module")
def math_lib_amp(deployer):
    yield deployer.deploy(CatalystMathAmp)


@pytest.fixture(scope="module")
def volatile_swap_pool_template(deployer, swap_factory, math_lib_vol):
    yield deployer.deploy(CatalystSwapPoolVolatile, swap_factory, math_lib_vol)


@pytest.fixture(scope="module")
def amplified_swap_pool_template(deployer, swap_factory, math_lib_amp):
    yield deployer.deploy(CatalystSwapPoolAmplified, swap_factory, math_lib_amp)
    
=======
def volatile_swap_vault_template(deployer, swap_factory):
    yield deployer.deploy(CatalystVaultVolatile, swap_factory)


@pytest.fixture(scope="module")
def amplified_swap_vault_template(deployer, swap_factory):
    yield deployer.deploy(CatalystVaultAmplified, swap_factory)

>>>>>>> a81a5f88

@pytest.fixture(scope="module")
def cross_chain_interface(deployer, ibc_emulator):
    cci = deployer.deploy(CatalystIBCInterface, ibc_emulator)
    cci.registerPort({"from": deployer})  # register port 1
    cci.registerPort({"from": deployer})  # register port 2

    yield cci


@pytest.fixture(scope="module")
def catalyst_describer_blank(deployer):
    yield deployer.deploy(CatalystDescriber)


@pytest.fixture(scope="module")
def catalyst_describer_filled(deployer, catalyst_describer_blank, volatile_swap_pool_template, amplified_swap_pool_template, cross_chain_interface):
    catalyst_describer_blank.add_whitelisted_template(volatile_swap_pool_template, 1, {'from': deployer})
    catalyst_describer_blank.add_whitelisted_template(amplified_swap_pool_template, 1, {'from': deployer})
    
    catalyst_describer_blank.add_whitelisted_cii(cross_chain_interface, {'from': deployer})
    
    yield catalyst_describer_blank


@pytest.fixture(scope="module")
def catalyst_describer_registry_filled(deployer, catalyst_describer_filled):
    catalyst_registry = deployer.deploy(CatalystDescriberRegistry)
    
    catalyst_registry.add_describer(catalyst_describer_filled, {'from': deployer})

    yield catalyst_registry


# Parametrized fixtures
@pytest.fixture(scope="module")
<<<<<<< HEAD
def swap_pool_class(swap_pool_type):
    if   swap_pool_type == "volatile"  : yield CatalystSwapPoolVolatile
    elif swap_pool_type == "amplified" : yield CatalystSwapPoolAmplified

=======
def swap_vault_class(swap_vault_type):
    if swap_vault_type == "volatile":
        yield CatalystVaultVolatile
    elif swap_vault_type == "amplified":
        yield CatalystVaultAmplified
>>>>>>> a81a5f88
<|MERGE_RESOLUTION|>--- conflicted
+++ resolved
@@ -6,13 +6,10 @@
     CatalystVaultAmplified,
     CatalystIBCInterface,
     IBCEmulator,
-<<<<<<< HEAD
     CatalystMathVol,
     CatalystMathAmp,
     CatalystDescriber,
     CatalystDescriberRegistry
-=======
->>>>>>> a81a5f88
 )
 
 
@@ -27,7 +24,6 @@
 
 
 @pytest.fixture(scope="module")
-<<<<<<< HEAD
 def math_lib_vol(deployer):
     yield deployer.deploy(CatalystMathVol)
     
@@ -37,24 +33,14 @@
 
 
 @pytest.fixture(scope="module")
-def volatile_swap_pool_template(deployer, swap_factory, math_lib_vol):
-    yield deployer.deploy(CatalystSwapPoolVolatile, swap_factory, math_lib_vol)
+def volatile_swap_vault_template(deployer, swap_factory, math_lib_vol):
+    yield deployer.deploy(CatalystVaultVolatile, swap_factory, math_lib_vol)
 
 
 @pytest.fixture(scope="module")
-def amplified_swap_pool_template(deployer, swap_factory, math_lib_amp):
-    yield deployer.deploy(CatalystSwapPoolAmplified, swap_factory, math_lib_amp)
-    
-=======
-def volatile_swap_vault_template(deployer, swap_factory):
-    yield deployer.deploy(CatalystVaultVolatile, swap_factory)
+def amplified_swap_vault_template(deployer, swap_factory, math_lib_amp):
+    yield deployer.deploy(CatalystVaultAmplified, swap_factory, math_lib_amp)
 
-
-@pytest.fixture(scope="module")
-def amplified_swap_vault_template(deployer, swap_factory):
-    yield deployer.deploy(CatalystVaultAmplified, swap_factory)
-
->>>>>>> a81a5f88
 
 @pytest.fixture(scope="module")
 def cross_chain_interface(deployer, ibc_emulator):
@@ -71,9 +57,9 @@
 
 
 @pytest.fixture(scope="module")
-def catalyst_describer_filled(deployer, catalyst_describer_blank, volatile_swap_pool_template, amplified_swap_pool_template, cross_chain_interface):
-    catalyst_describer_blank.add_whitelisted_template(volatile_swap_pool_template, 1, {'from': deployer})
-    catalyst_describer_blank.add_whitelisted_template(amplified_swap_pool_template, 1, {'from': deployer})
+def catalyst_describer_filled(deployer, catalyst_describer_blank, volatile_swap_vault_template, amplified_swap_vault_template, cross_chain_interface):
+    catalyst_describer_blank.add_whitelisted_template(volatile_swap_vault_template, 1, {'from': deployer})
+    catalyst_describer_blank.add_whitelisted_template(amplified_swap_vault_template, 1, {'from': deployer})
     
     catalyst_describer_blank.add_whitelisted_cii(cross_chain_interface, {'from': deployer})
     
@@ -91,15 +77,8 @@
 
 # Parametrized fixtures
 @pytest.fixture(scope="module")
-<<<<<<< HEAD
-def swap_pool_class(swap_pool_type):
-    if   swap_pool_type == "volatile"  : yield CatalystSwapPoolVolatile
-    elif swap_pool_type == "amplified" : yield CatalystSwapPoolAmplified
-
-=======
 def swap_vault_class(swap_vault_type):
     if swap_vault_type == "volatile":
         yield CatalystVaultVolatile
     elif swap_vault_type == "amplified":
-        yield CatalystVaultAmplified
->>>>>>> a81a5f88
+        yield CatalystVaultAmplified