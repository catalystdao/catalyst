# Catalyst Overview
Catalyst is structured in the following manner:
- Multiple Catalyst **pool** contracts that facilitate swaps between assets (either within or across pools).
- A Catalyst **factory** that is in charge of deploying pools.
- A Catalyst **interface** that facilitates communication between the pools and the message router of choice.

This structure is implemented on EVM as follows:
- `SwapPoolCommon.sol` : Defines the structure of a Catalyst pool and implements logic that is common to all pools.
  - `SwapPoolVolatile.sol` : Extends `SwapPoolCommon.sol` with the price curve $P(w) = \frac{W}{w}$.
  - `SwapPoolAmplified.sol` : Extends `SwapPoolCommon.sol` with the price curve $P(w) = \frac{1 - \theta}{w^\theta}$.
  - `FixedPointMathLib.sol` : The mathematical library used by Catalyst (based on the [solmate](https://github.com/transmissions11/solmate/blob/ed67feda67b24fdeff8ad1032360f0ee6047ba0a/src/utils/FixedPointMathLib.sol)).
- `SwapPoolFactory.sol` : Simplifies the deployment of swap pools via Open Zeppelin's *Clones*: pools are deployed as minimal proxies which employ delegate calls to core contracts. This significantly reduces pool deployment cost.
- `CatalystIBCInterface.sol` : Bridges the Catalyst protocol with the message router of choice.

The EVM implementation is to be used as a reference implementation for further implementations.

# Catalyst Contracts
## SwapPoolCommon.sol

An `abstract` contract (i.e. a contract that is made to be overriden), which enforces the core structure of a Catalyst pool and implements features which are generic to any pricing curve. Among these are:

<<<<<<< HEAD
- Pool administration, including fees and pool connections management
- Cross chain swaps acknowledgement and timeout
- Security limit
=======
- `FixedPointMathLib.sol` : The mathematical library used for Catalyst. Based on the [solmate](https://github.com/transmissions11/solmate/blob/ed67feda67b24fdeff8ad1032360f0ee6047ba0a/src/utils/FixedPointMathLib.sol).
- `CatalystIBCInterface.sol` : Describes how the Catalyst protocol interfaces with the message router. This includes packing and unpacking of data and wrapping of various incoming calls.
- `SwapPoolCommon.sol` : Implements logic which doesn't depend on the swap curve. Containing the implementation in one contract allows for less repetition and a simplified development experience.
- `SwapPoolVolatile.sol` : Extends `SwapPoolCommon.sol` with the price curve $P(w) = \frac{W}{w \ln(2)}$.
- `SwapPoolAmplified.sol` : Extends `SwapPoolCommon.sol` with the price curve $P(w) = \frac{1 - \theta}{w^\theta}$.
- `SwapPoolFactory.sol` : Simplifies deployment of swap pools through Open Zeppelin's Clones. Minimal proxies which uses delegate calls to the deployed contracts. This significantly reduces pool deployment cost. 
>>>>>>> ea37ac50

Note that contracts derived from this one cannot be used directly but rather via proxy contracts. For this, `SwapPoolCommon.sol` implements [Initializable.sol](https://docs.openzeppelin.com/contracts/4.x/api/proxy#Initializable) to ensure that the pool proxies are correctly setup.

## SwapPoolVolatile.sol

Extends `SwapPoolCommon.sol` with the price curve $P(w) = \frac{W}{w}$. This approximates the constant product AMM (also called $x \cdot y = k$), mostly known from Uniswap v2 and Balancer.

## SwapPoolAmplified.sol

Extends `SwapPoolCommon.sol` with the price curve $P(w) = \frac{1}{w^\theta} \cdot (1-\theta)$. This introduces an argument $\theta$ which gives control over the flattening of the swap curve, such that the marginal price between assets is closer to 1:1 for a greater amount of swaps. With $\theta = 0$ the pool always delivers 1:1 swaps. This resembles Stable Swap, but with the advantage of allowing for asynchronous swaps.

## SwapPoolFactory.sol

`SwapPoolFactory.sol` handles the deployment and configuration of Catalyst pools proxy contracts within a single call.

## CatalystIBCInterface.sol

<<<<<<< HEAD
An intermediate contract designed to interface Catalyst swap pools with an IBC compliant messaging router. It wraps and unwraps the swaps calls to and from byte arrays so that they can be seamlessly sent and received by the router.
=======
## SwapPoolVolatile.sol
>>>>>>> ea37ac50

Catalyst v1 implements 2 type of swaps, *Asset Swaps* and *Liquidity Swaps*. The byte array specification for these can be found in `/contracts/CatalystIBCPayload.sol`.

- <u>`0x00`: Asset Swap</u><br/> Swaps with context `0x00` define asset swaps. Although primarily designed for cross-chain asset swaps, there is nothing from stopping a user of *Asset Swapping* between 2 pools on the same chain.
- <u>`0x01`: Liquidity Swap</u><br/> Swaps with context `0x01` define liquidity swaps. These reduce the cost of rebalancing the liquidity distribution across pools by combining the following steps into a single transaction:
  1. Withdraw tokens
  2. Convert tokens to units and transfer to target pool
  3. Convert units to an even mix of tokens
  4. Deposit the tokens into the pool.

For both kind of swaps, a *swap hash* derived from parts of the message is included on the cross-chain message. This serves to identify the swap on both the source and destination pools, and for acknowledgment/timeout purposes on the source pool.

Refer to the helpers `encode_swap_payload` and `decode_payload` on `tests/catalyst/utils/pool_utils.py` for examples on how to encode and decode a Catalyst message.


<<<<<<< HEAD
=======
Both `SwapPoolVolatile.sol` and `SwapPoolFactory.sol` are deployed disabled as a result of inheriting `SwapPoolCommon.sol`. To ease pool creation, `SwapPoolFactory.sol` wraps the deployment of minimal proxies and the associated setup of the Swap Pool in a single call.
>>>>>>> ea37ac50

# EVM Development

This repository uses Brownie for the development, testing and deployment of the smart contracts. Brownie can handle multiple versions of Solidity and Vyper and will automatically combine contracts to be deploy-ready.

## Dev dependencies
Not that the following dependencies have been tested to work with `python3.9`. The installation steps included here are for reference only, plese refer to the specific documentation of each of the mentioned packages for further information.

- Install the `ganache-cli` globaly (required by `brownie`)
  - `pnpm install -g ganache`

- Install the contract templates [@openzeppelin/contracts](https://www.npmjs.com/package/@openzeppelin/contracts) and [Solmate](https://www.npmjs.com/package/solmate)
  - `pnpm install` (run from the `evm` root directory)

- Install `eth-brownie`
  - via `pip`: `pip3 install eth-brownie` (check that `$PATH` is properly configured).
  - via [`poetry`](https://python-poetry.org):
    - If `poetry` is not installed on your system, use `brew install poetry`
    - Set the `poetry` python version with `poetry env use python3.9`.
    - `poetry install` (run from the `evm` root directory). This will install all the dependencies specified in `./pyproject.toml`.

### Further dependencies
- To deploy Catalyst on testnets:
  
  - Default: [alchemy](https://www.alchemy.com), export key to `$ALCHEMY_API_TOKEN`
  
  - Alt: [Infura](https://infura.io), edit *./.brownie/network-config.yaml* with Infura RPC.

# Development with Brownie 

This repository contains an example Catalyst deployment helper (found in `/scripts/deployCatalyst.py`). It handles the deployment of all the relevant Catalyst contracts, along with the tokens handling and pool creation. As an example, the steps to execute a local swap and a cross-pool swap (from and to the same pool) are further outlined:

## Catalyst Setup
Start by opening the Brownie interactive console. For simplicity, use a local ganache instance:

```bash
brownie console --network development
```

Import the relevant classes needed for the example:

```python
from scripts.deployCatalyst import Catalyst, decode_payload
from brownie import convert  # Used to convert between values and bytes.
```

Next, define the account that will be used to sign the transactions, and deploy the provided message router emulator. The emulator contains no message routing logic but rather it only simulates the execution of cross-chain packages.

```python
acct = accounts[0]  # Define the account used for testing

ie = IBCEmulator.deploy({'from': acct})  # Deploy the IBC emulator.
```

Deploy Catalyst by invoking the helper `Catalyst(...)` from the imported script. This deploys all Catalyst contracts and creates a Catalyst pool.

```python
ps = Catalyst(acct, ibcinterface=ie)  # Deploys Catalyst
pool = ps.swappool
tokens = ps.tokens
```

Transactions which require tokens to be transferred to the pool require the user to always approve the required allowance to the pool first. For this example, the pool is allowed an unbounded amount of tokens on behalf of the user.

```python
tokens[0].approve(pool, 2**256-1, {'from': acct})
```

## Execute a LocalSwap
The following transaction swaps 50 token0 for token1. A minimum output of 45 tokens is specified (if not fulfilled, the transaction will revert).

```python
localSwap_tx = pool.localSwap(tokens[0], tokens[1], 50 * 10**18, 45 * 10**18, {'from': acct})
```

## Cross-Chain Pool Setup
Before being able of executing a cross-chain swap, an IBC channel between pools must be established. The following establishes a channel to and from the `CatalystIBCInterface.sol` contract, allowing cross-chain swaps between pools which use this interface.

```python
# Registor IBC ports.
ps.crosschaininterface.registerPort()
ps.crosschaininterface.registerPort()
```

Once the cross-chain interface is properly connected, swaps between the test pool and itself can be allowed. Note that this does not represent a real use case scenario, as pool connections are to be created between different pools and not within the same pool. However, this provides a simple manner in which to test the cross chain capabilities of Catalyst pools.

```python
chid = convert.to_bytes(1, type_str="bytes32")  # Define the channel id to be 1. The emulator ignores this but it is important for the connection.

# Create the connection between the pool and itself:
pool.setConnection(
    chid,
    convert.to_bytes(pool.address.replace("0x", "")),
    True,
    {"from": acct}
)
```

## Execute a Cross Chain Swap
The following code swaps 10% of the pool value from token0 to token1 via the cross chain channel defined above.

```python
swap_amount = tokens[0].balanceOf(pool)//10
sendAsset_tx = pool.sendAsset(
    chid,
    convert.to_bytes(pool.address.replace("0x", "")),  # Set the target pool as itself. (encoded in bytes32)
    convert.to_bytes(acct.address.replace("0x", "")),  # Set the target user as acct.   (encoded in bytes32)
    tokens[0],  # Swap out of token0.
    1,  # Swap into token1.
    swap_amount,  # Swap swap_amount of token0.
    30 * 10**18,  # Return more than 30 tokens.
    acct,  # If the transaction reverts, send the tokens back to acct.
    {"from": acct},  # Acct pays for the transactions.
)
```

The swap has been initiated, but the purchased tokens have not been yet sent to the user (this can be observed by inspecting `sendAsset_tx.info()`). This is because the cross-chain package has only been emitted but not yet executed. The relayer now has to collect the package and submit it to the target chain. Before doing this, the IBC payload can be examined to better understand what Catalyst is sending to the target chain:

```python
sendAsset_tx.events["IncomingPacket"]["packet"][3]
decode_payload(sendAsset_tx.events["IncomingPacket"]["packet"][3])
```

Finally, the IBC package can be executed as follows, making the user receive their purchased tokens.

```python
swap_execution_tx = ie.execute(sendAsset_tx.events["IncomingMetadata"]["metadata"][0], sendAsset_tx.events["IncomingPacket"]["packet"], {"from": acct})

swap_execution_tx.info()
```

## Contracts

All contracts are stored in *`./contracts`*. These can be compiled by brownie with `brownie compile`, which will save the compilation output to *`./build`*. Brownie will automatically download the required solidity and vyper compiler versions.

### Solidity

To compile solidity contracts directly (not through Brownie), perform the following steps:

- Install the Solidity compiler
  
  - via brew: `brew tap ethereum/ethereum` then `brew install solidity`
  - via npm: `pnpm install -g solc` (installs solcjs)
  - [soliditylang.org](https://docs.soliditylang.org/en/latest/installing-solidity.html)

- Install the required contract dependencies `pnpm install` (see the dev dependencies section of this README for further details).

- Compile the contracts with `solc <path-to-contract> --base-path . --include-path node_modules`

### Slither

*[Slither](https://github.com/crytic/slither) is a Solidity static analysis framework written in Python 3. It runs a suite of vulnerability detectors, prints visual information about contract details, and provides an API to easily write custom analyses. Slither enables developers to find vulnerabilities, enhance their code comprehension, and quickly prototype custom analyses.*

Catalyst has been analyzed using Slither and no major bugs have been found. To rerun the analytics, run:

`slither contracts/<>.sol --solc-args "--base-path . --include-path node_modules --optimize --optimize-runs 9000" --exclude naming-convention`

Alternativly, run `slither contracts` to analyze all contracts.<|MERGE_RESOLUTION|>--- conflicted
+++ resolved
@@ -19,18 +19,9 @@
 
 An `abstract` contract (i.e. a contract that is made to be overriden), which enforces the core structure of a Catalyst pool and implements features which are generic to any pricing curve. Among these are:
 
-<<<<<<< HEAD
 - Pool administration, including fees and pool connections management
 - Cross chain swaps acknowledgement and timeout
 - Security limit
-=======
-- `FixedPointMathLib.sol` : The mathematical library used for Catalyst. Based on the [solmate](https://github.com/transmissions11/solmate/blob/ed67feda67b24fdeff8ad1032360f0ee6047ba0a/src/utils/FixedPointMathLib.sol).
-- `CatalystIBCInterface.sol` : Describes how the Catalyst protocol interfaces with the message router. This includes packing and unpacking of data and wrapping of various incoming calls.
-- `SwapPoolCommon.sol` : Implements logic which doesn't depend on the swap curve. Containing the implementation in one contract allows for less repetition and a simplified development experience.
-- `SwapPoolVolatile.sol` : Extends `SwapPoolCommon.sol` with the price curve $P(w) = \frac{W}{w \ln(2)}$.
-- `SwapPoolAmplified.sol` : Extends `SwapPoolCommon.sol` with the price curve $P(w) = \frac{1 - \theta}{w^\theta}$.
-- `SwapPoolFactory.sol` : Simplifies deployment of swap pools through Open Zeppelin's Clones. Minimal proxies which uses delegate calls to the deployed contracts. This significantly reduces pool deployment cost. 
->>>>>>> ea37ac50
 
 Note that contracts derived from this one cannot be used directly but rather via proxy contracts. For this, `SwapPoolCommon.sol` implements [Initializable.sol](https://docs.openzeppelin.com/contracts/4.x/api/proxy#Initializable) to ensure that the pool proxies are correctly setup.
 
@@ -48,11 +39,7 @@
 
 ## CatalystIBCInterface.sol
 
-<<<<<<< HEAD
 An intermediate contract designed to interface Catalyst swap pools with an IBC compliant messaging router. It wraps and unwraps the swaps calls to and from byte arrays so that they can be seamlessly sent and received by the router.
-=======
-## SwapPoolVolatile.sol
->>>>>>> ea37ac50
 
 Catalyst v1 implements 2 type of swaps, *Asset Swaps* and *Liquidity Swaps*. The byte array specification for these can be found in `/contracts/CatalystIBCPayload.sol`.
 
@@ -67,11 +54,6 @@
 
 Refer to the helpers `encode_swap_payload` and `decode_payload` on `tests/catalyst/utils/pool_utils.py` for examples on how to encode and decode a Catalyst message.
 
-
-<<<<<<< HEAD
-=======
-Both `SwapPoolVolatile.sol` and `SwapPoolFactory.sol` are deployed disabled as a result of inheriting `SwapPoolCommon.sol`. To ease pool creation, `SwapPoolFactory.sol` wraps the deployment of minimal proxies and the associated setup of the Swap Pool in a single call.
->>>>>>> ea37ac50
 
 # EVM Development
 
