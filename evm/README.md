# The EVM implementation

The EVM implementation of Catalyst is in Solidity. It serves as a reference implementation while also implementing common optimisations to be efficient and performant. It also defines the message structure that other implementations should honor.

The general structure of a Catalyst implementation is based around Vaults:

- **Vaults** holds assets and the logic for converting tokens into Units.
  - Vaults can be connected together to form a pool. Within a pool, all assets can be swapped for each other.
- **Factory** simplifies the deployment of new vaults.
- **Cross-chain interface** converts swap context into a message which can be sent cross-chain.

More specifically, the code structure is as follows:

- `CatalystVaultCommon.sol` : Defines the structure of a Catalyst vault and implements logic that is common to all vaults.
  - `CatalystVaultVolatile.sol` : Extends `CatalystVaultCommon.sol` with the price curve $P(w) = \frac{W}{w}$.
  - `CatalystVaultAmplified.sol` : Extends `CatalystVaultCommon.sol` with the price curve $P(w) = \left(1 - \theta\right) \frac{W}{(W w)^\theta}$.
  - `FixedPointMathLib.sol` : The mathematical library used by Catalyst (based on [solmate](https://github.com/transmissions11/solmate/blob/ed67feda67b24fdeff8ad1032360f0ee6047ba0a/src/utils/FixedPointMathLib.sol)).
- `CatalystFactory.sol` : Simplifies the deployment of vaults via Open Zeppelin's *Clones*: vaults are deployed as minimal proxies which delegate call to the above vault contracts. This significantly reduces vault deployment cost.
<<<<<<< HEAD
- `CatalystChainInterface.sol` : Bridges the Catalyst protocol with [Generalised Incentives](https://github.com/catalystdao/GeneralisedIncentives) which enables Catalyst to support any AMB through the same interface and with the same great user experience.
=======
- `CatalystChainInterface.sol` : Bridges the Catalyst protocol with [Generalised Incentives](https://github.com/catalystdao/GeneralisedIncentives) which enables Catalyst to support any AMB through the same interface and with the same impact on user experience. The CatalystChainInterface also holds logic for underwriting.
>>>>>>> 68e73c3c

# Catalyst Contracts

## CatalystVaultCommon.sol

An `abstract` contract (i.e. a contract that is ment to be overriden), which enforces the core structure of a Catalyst vault and implements features which are generic to any pricing curve. Among these are:

- Vault administration, including fees and vault connections management
- Cross chain swaps acknowledgement and timeout
- Security limit

`CatalystVaultCommon.sol` implements [Initializable.sol](https://docs.openzeppelin.com/contracts/4.x/api/proxy#Initializable) to ensure contract which inherit it are deployed with delegrate proxies rather than using the contract directly.

## CatalystVaultVolatile.sol

Extends `CatalystVaultCommon.sol` with the price curve $P(w) = \frac{W}{w}$. This implements the constant product AMM (also called $x \cdot y = k$), known from Uniswap v2 and Balancer.

## CatalystVaultAmplified.sol

Extends `CatalystVaultCommon.sol` with the price curve $P(w) = \left(1 - \theta\right) \frac{W}{(W w)^\theta}$. This introduces an argument $\theta$ which gives control over the flatness of the swap curve, such that the marginal price between assets is closer to 1:1 for a greater amount of swaps. With $\theta = 0$ the pool always delivers 1:1 swaps. This resembles Stable Swap, but with the advantage of allowing for asynchronous swaps.

## CatalystFactory.sol

`CatalystFactory.sol` handles the deployment and configuration of Catalyst vaults proxy contracts within a single call.

## CatalystChainInterface.sol

An intermediate contract designed to interface Catalyst vaults with [Generalised Incentives](https://github.com/catalystdao/GeneralisedIncentives) AMB interfaces. It wraps and unwraps swap calls to and from byte arrays. Furthermore, it also allows swaps to be underwritten where an external actor takes on the confirmation risk of the swap.

Catalyst v1 implements 2 type of swaps, *Asset Swaps* and *Liquidity Swaps*. The byte array specification for these can be found in `/contracts/CatalystPayload.sol`.

<<<<<<< HEAD
- `<u>0x00`: Asset Swap `</u><br/>` Swaps with context `0x00` define asset swaps. Although primarily designed for cross-chain asset swaps, there is nothing from stopping a user of *Asset Swapping* between 2 vaults on the same chain.
- `<u>0x01`: Liquidity Swap `</u><br/>` Swaps with context `0x01` define liquidity swaps. These reduce the cost of rebalancing the liquidity distribution across vaults by combining the following steps into a single transaction:
=======
- <u>`0x00`: Asset Swap</u><br/> Swaps with context `0x00` define asset swaps. Although primarily designed for cross-chain asset swaps, there is nothing from stopping a user of *Asset Swapping* between 2 vaults on the same chain. Asset swaps can always be underwritten, it is not possible to opt out of underwriting but it is possible to set the underwriting incentive to 0.
- <u>`0x01`: Liquidity Swap</u><br/> Swaps with context `0x01` define liquidity swaps. Liquidity swap cannot be underwritten. Liquidity swaps reduce the cost of rebalancing the liquidity distribution across vaults by combining the following steps into a single transaction:
>>>>>>> 68e73c3c
  1. Withdraw tokens
  2. Convert tokens to units and transfer to target vault
  3. Convert units to an even mix of tokens
  4. Deposit the tokens into the vault.
   

## Dev dependencies

<<<<<<< HEAD
- Install `foundryup`

  - https://book.getfoundry.sh/getting-started/installation

# Development with Foundry

This repository contains a helper script for deployment `script/DeployCatalyst.s.sol`. This script deploys the core vault contract. It is based on `script/DeployContracts.s.sol` which is used to deploy the test configuration of Catalyst. The core valut contracts include the vault templates and the facotry but not the cross-chain interface. This is instead done by `script/DeployInterfaces.s.sol` which also handles management/deployment of the dependency on [Generalised Incentives](https://github.com/catalystdao/GeneralisedIncentives).

### Local Catalyst
=======
- Install `foundryup`.
  
  - `https://book.getfoundry.sh/getting-started/installation`
  - or read https://book.getfoundry.sh/getting-started/installation

# Development with Foundry

This repository contains a helper script for deployment `script/DeployCatalyst.s.sol` which is based on `script/DeployContracts.s.sol` which is the origin for most of the testing configuration. The script deploys core swap contracts but not the cross-chain interface. The cross-chain interface is deployed by `script/DeployInterfaces.s.sol` which also handles management/deployment of the dependency on [Generalised Incentives](https://github.com/catalystdao/GeneralisedIncentives).
>>>>>>> 68e73c3c

Local Catalyst consists of Volatile and Amplified pools along with the Factory. To deploy Local Catalyst to another chain, add the chain config to `script/BaseMultiChainDeployer.s.sol`. For chains without EIP-1559 add them as a legacy chain. 
Then run `forge script DeployCatalyst --sig "deploy()" --broadcast` or `forge script DeployCatalyst --sig "deploy_legacy()" --legacy --broadcast` depending on if the chain added was with EIP-1559 support (non-legacy) or with (legacy). Some chains require running with `--slow`. If deployment fails, wait a few blocks and re-try.

<<<<<<< HEAD
This deployment strategy ensures that Catalyst has the same addresses on every chain and it is simple to audit if the contract addresses are correct.
=======
Local Catalyst consists of Volatile and Amplified pools along with the Factory. To deploy Local Catalyst to another chain, add the chain config to `script/BaseMultiChainDeployer.s.sol`. For chains without EIP-1559 add them as a legacy chain. Then run `forge script DeployCatalyst --sig "deploy()" --broadcast` or `forge script DeployCatalyst --sig "deploy_legacy()" --legacy --broadcast` depending on if the chain has EIP-1559 support (non-legacy) or has no support (legacy). Some chains require running with `--slow`. If deployment fails, wait a few blocks and re-try.
>>>>>>> 68e73c3c

### Cross-chain Catalyst

Cross-chain Catalyst requires governance approval. This is unavoidable, since there are no trustless way to verify which chain identifier belongs to which chain. While the cross-chain interface can be deployed by anyone, the setup can only be done by the pre-designated address.

### Deployment verification

The deployment scheme is designed such that any deployment which matches the addresses in `script/config/config_contracts.json` is legitimate. This makes it easy for anyone to deploy, verify, and scale Catalyst.

## Interacting with Catalyst

There are multiple ways to interfact with Catalyst: Creating a test file and importing `test/TestCommon.t.sol` or writing a script and importing `script/DeployCatalyst.s.sol` and `script/DeployInterfaces.s.sol` to access the core protocol along with any dependencies.

Below, we will go over writing a test which does a localswap, cross-chain swap, and underwrites a swap. The resulting file generated by this tutorial can be found in `test/exampleTest.t.sol`

Start by declaring the scaffolding:

```solidity
// SPDX-License-Identifier: UNLICENSED
pragma solidity ^0.8.19;

import { TestCommon } from "./TestCommon.t.sol";

contract ExampleTest is TestCommon {
    ...
}
```

By importing `TestCommon` Catalyst is already deployed. It also has several helpers which can simply development of tests.

Catalyst is deployed through a `setUp()` function which is called before any test is executed. Since we want to implement multiple functions, we want to add further logic to the contract initiation. Lets deploy a vault:

```solidity
contract ExampleTest is TestCommon {
  address vault1;
  address vault2;
  function setUp() public override {
    // Calls setup() on testCommon
    super.setup();

    // Create relevant arrays for the vault.
    uint256 numTokens = 2;
    address[] memory assets = new address[](numTokens);
    uint256[] memory init_balances = new uint256[](numTokens);
    uint256[] memory weights = new uint256[](numTokens);

    // Deploy a token
    assets[0] = address(new Token("TEST", "TEST", 18, 1e6));
    init_balances[0] = 1000 * 1e18;
    weights[0] = 1;
    // Deploy another token
    assets[1] = address(new Token("TEST2", "TEST2", 18, 1e6));
    init_balances[1] = 1000 * 1e18;
    weights[1] = 1;

    // Set approvals.
    Token(assets[0]).approve(address(catFactory), init_balances[0] * 2);
    Token(assets[1]).approve(address(catFactory), init_balances[1] * 2);

    vault1 = catFactory.deployVault(
      address(volatileTemplate), assets, init_balances, weights, 10**18, 0, "Example Pool1", "EXMP1", address(CCI)
    );
    vault2 = catFactory.deployVault(
      address(volatileTemplate), assets, init_balances, weights, 10**18, 0, "Example Pool2", "EXMP2", address(CCI)
    );
  }
}
```

<<<<<<< HEAD
=======
We have deployed 2 vaults with the same tokens so we can do a cross-chain swap between the 2 of them later and also compare the output of localswap vs cross-chain swap.

>>>>>>> 68e73c3c
## Execute a LocalSwap

Lets execute a localswap. That is a swap which happens atomically on a single chain to and from the same vault. Before we can do that, we need to allow the vault to take tokens from us. This is done by calling the approve function. For our example, we will be using the token indexed 0 but you can use token index 0, 1 or 2 in this example.

```python
tokens[0].approve(vault, 2**256-1, {'from': acct})
```

We are now ready to execute a localswpa. Lets swap 50 token0 for token1. A minimum output of 45 tokens is specified (if not fulfilled, the transaction will revert).

```python
localSwap_tx = vault.localSwap(tokens[0], tokens[1], 50 * 10**18, 45 * 10**18, {'from': acct})
```

If you want to play around with the minimum output, you can undo the swap `chain.undo()` or continue to execute the same transaction. If you have sufficient allowance, it should happen the second time you execute the swap. Try reducing the minimum output to 40 and executing the swap again.

If you executed more swaps to test the minimum output, please undo those with `chain.undo()`. If you want to test that a cross-chain swap returns exactly the same amount as a localswap, please undo the localswap by another `chain.undo()`.

## Cross-Chain Vault Setup

Before being able of executing a cross-chain swap, an IBC channel between vaults must be established. The following establishes a channel to and from the `CatalystIBCInterface.sol` contract, allowing cross-chain swaps between vaults which use this interface.

```python
# Registor IBC ports.
ps.crosschaininterface.registerPort()
ps.crosschaininterface.registerPort()
```

Once the cross-chain interface is properly connected, swaps between the test vault and itself can be allowed. Note that this does not represent a real use case scenario, as vault connections should be created between different vaults and not within the same vault. However, this provides a simple manner in which to test the cross chain capabilities of Catalyst vaults. Lets specific the current channel as 1 and connect the vault to itself:

```python
chid = convert.to_bytes(1, type_str="bytes32")  # Define the channel id to be 1. The emulator ignores this but it is important for the connection.

# Create the connection between the vault and itself:
vault.setConnection(
    chid,
    convert_64_bytes_address(vault.address),
    True,
    {"from": acct}
)
```

Notice that the encoder `convert_64_bytes_address` is used. This encodes the address into 64 bytes (for evm this is quite wasteful but it has a purpose) and then prefixes the 64 bytes with a single byte to indicate the address length. For evm this is 20 bytes. If this is confusing, try the below example:

```python
convert_64_bytes_address(acct.address).hex(), int("14", 16), acct.address
```

The encoded address begins with `14` in hex. This corrosponds to 20 in decimal. Then the last 20 bytes are the same as acct.address.

## Execute a Cross Chain Swap

The following code swaps 50 token0s from token0 to token1 via the cross chain channel defined above. This is exactly the same as the localswap we executed earlier. If you skipped that part, you need to approve the vault to spend token0.

```python
swap_amount = 50 * 10**18
sendAsset_tx = vault.sendAsset(
    chid,
    convert_64_bytes_address(vault.address),  # Set the target vault as itself. (encoded in 64 + 1 bytes)
    convert_64_bytes_address(acct.address),  # Set the target user as acct.   (encoded in 64 + 1 bytes)
    tokens[0],  # Swap out of token0.
    1,  # Swap into token1.
    swap_amount,  # Swap swap_amount of token0.
    40 * 10**18,  # Return more than 40 tokens.
    acct,  # If the transaction reverts, send the tokens back to acct.
    {"from": acct},  # Acct pays for the transactions.
)
```

The swap has been initiated, but the purchased tokens have not been yet sent to the user (this can be observed by inspecting `sendAsset_tx.info()`). This is because the cross-chain package has only been emitted but not yet executed. The relayer now has to collect the package and submit it to the target chain. Before doing this, the IBC payload can be examined to better understand what Catalyst is sending to the target chain:

```python
sendAsset_tx.events["IncomingPacket"]["packet"][3]
decode_payload(sendAsset_tx.events["IncomingPacket"]["packet"][3])
```

Finally, the IBC package can be executed as follows, marking the finalisation of the swap:

```python
swap_execution_tx = ie.execute(sendAsset_tx.events["IncomingMetadata"]["metadata"][0], sendAsset_tx.events["IncomingPacket"]["packet"], {"from": acct})

swap_execution_tx.info()
```

If you ran `chain.undo()` earlier, you can compare the output with the localswap. Notice that the swap outputs (as per the transfer event or the swap events) is almost exactly the same.
If there is not transfer event AND you see the following event:

```
└── Acknowledgement
        └── acknowledgement: 0x01
```

Then the transaction failed for some reason. If you instead see `acknowledgement: 0x00` the transaction executed correctly. Debugging such a transaction relies on using `.call_trace(True)`. Since this is an example and it isn't supposed to happen, we suggest quitting the interactive console and starting over.

## Contracts

All contracts are stored in *`./contracts`*. These can be compiled by brownie with `brownie compile`, which will save the compilation output to *`./build`*. Brownie will automatically download the required solidity and vyper compiler versions.

### Solidity

To compile solidity contracts directly (not through Brownie), perform the following steps:

- Install the Solidity compiler

  - via brew: `brew tap ethereum/ethereum` then `brew install solidity`
  - via npm: `pnpm install -g solc` (installs solcjs)
  - [soliditylang.org](https://docs.soliditylang.org/en/latest/installing-solidity.html)
- Install the required contract dependencies `pnpm install` (see the dev dependencies section of this README for further details).
- Compile the contracts with `solc <path-to-contract> --base-path . --include-path node_modules`

### Slither

*[Slither](https://github.com/crytic/slither) is a Solidity static analysis framework written in Python 3. It runs a suite of vulnerability detectors, prints visual information about contract details, and provides an API to easily write custom analyses. Slither enables developers to find vulnerabilities, enhance their code comprehension, and quickly prototype custom analyses.*

Catalyst has been analyzed using Slither and no major bugs have been found. To rerun the analytics, run:

`slither contracts/<>.sol --solc-args "--base-path . --include-path node_modules --optimize --optimize-runs 9000" --exclude naming-convention`

Alternativly, run `slither contracts` to analyze all contracts.<|MERGE_RESOLUTION|>--- conflicted
+++ resolved
@@ -16,11 +16,7 @@
   - `CatalystVaultAmplified.sol` : Extends `CatalystVaultCommon.sol` with the price curve $P(w) = \left(1 - \theta\right) \frac{W}{(W w)^\theta}$.
   - `FixedPointMathLib.sol` : The mathematical library used by Catalyst (based on [solmate](https://github.com/transmissions11/solmate/blob/ed67feda67b24fdeff8ad1032360f0ee6047ba0a/src/utils/FixedPointMathLib.sol)).
 - `CatalystFactory.sol` : Simplifies the deployment of vaults via Open Zeppelin's *Clones*: vaults are deployed as minimal proxies which delegate call to the above vault contracts. This significantly reduces vault deployment cost.
-<<<<<<< HEAD
-- `CatalystChainInterface.sol` : Bridges the Catalyst protocol with [Generalised Incentives](https://github.com/catalystdao/GeneralisedIncentives) which enables Catalyst to support any AMB through the same interface and with the same great user experience.
-=======
-- `CatalystChainInterface.sol` : Bridges the Catalyst protocol with [Generalised Incentives](https://github.com/catalystdao/GeneralisedIncentives) which enables Catalyst to support any AMB through the same interface and with the same impact on user experience. The CatalystChainInterface also holds logic for underwriting.
->>>>>>> 68e73c3c
+- `CatalystChainInterface.sol` : Bridges the Catalyst protocol with [Generalised Incentives](https://github.com/catalystdao/GeneralisedIncentives) which enables Catalyst to support any AMB through the same interface and with the same great user experience. The CatalystChainInterface also holds logic for underwriting.
 
 # Catalyst Contracts
 
@@ -52,13 +48,8 @@
 
 Catalyst v1 implements 2 type of swaps, *Asset Swaps* and *Liquidity Swaps*. The byte array specification for these can be found in `/contracts/CatalystPayload.sol`.
 
-<<<<<<< HEAD
-- `<u>0x00`: Asset Swap `</u><br/>` Swaps with context `0x00` define asset swaps. Although primarily designed for cross-chain asset swaps, there is nothing from stopping a user of *Asset Swapping* between 2 vaults on the same chain.
-- `<u>0x01`: Liquidity Swap `</u><br/>` Swaps with context `0x01` define liquidity swaps. These reduce the cost of rebalancing the liquidity distribution across vaults by combining the following steps into a single transaction:
-=======
-- <u>`0x00`: Asset Swap</u><br/> Swaps with context `0x00` define asset swaps. Although primarily designed for cross-chain asset swaps, there is nothing from stopping a user of *Asset Swapping* between 2 vaults on the same chain. Asset swaps can always be underwritten, it is not possible to opt out of underwriting but it is possible to set the underwriting incentive to 0.
-- <u>`0x01`: Liquidity Swap</u><br/> Swaps with context `0x01` define liquidity swaps. Liquidity swap cannot be underwritten. Liquidity swaps reduce the cost of rebalancing the liquidity distribution across vaults by combining the following steps into a single transaction:
->>>>>>> 68e73c3c
+- `<u>0x00`: Asset Swap `</u><br/>` Swaps with context `0x00` define asset swaps. Although primarily designed for cross-chain asset swaps, there is nothing from stopping a user of *Asset Swapping* between 2 vaults on the same chain. Asset swaps can always be underwritten, it is not possible to opt out of underwriting but it is possible to set the underwriting incentive to 0.
+- `<u>0x01`: Liquidity Swap `</u><br/>` Swaps with context `0x01` define liquidity swaps. Liquidity swap cannot be underwritten. Liquidity swaps reduce the cost of rebalancing the liquidity distribution across vaults by combining the following steps into a single transaction:
   1. Withdraw tokens
   2. Convert tokens to units and transfer to target vault
   3. Convert units to an even mix of tokens
@@ -67,8 +58,7 @@
 
 ## Dev dependencies
 
-<<<<<<< HEAD
-- Install `foundryup`
+- Install `foundryup`.
 
   - https://book.getfoundry.sh/getting-started/installation
 
@@ -77,33 +67,15 @@
 This repository contains a helper script for deployment `script/DeployCatalyst.s.sol`. This script deploys the core vault contract. It is based on `script/DeployContracts.s.sol` which is used to deploy the test configuration of Catalyst. The core valut contracts include the vault templates and the facotry but not the cross-chain interface. This is instead done by `script/DeployInterfaces.s.sol` which also handles management/deployment of the dependency on [Generalised Incentives](https://github.com/catalystdao/GeneralisedIncentives).
 
 ### Local Catalyst
-=======
-- Install `foundryup`.
-  
-  - `https://book.getfoundry.sh/getting-started/installation`
-  - or read https://book.getfoundry.sh/getting-started/installation
-
-# Development with Foundry
-
 This repository contains a helper script for deployment `script/DeployCatalyst.s.sol` which is based on `script/DeployContracts.s.sol` which is the origin for most of the testing configuration. The script deploys core swap contracts but not the cross-chain interface. The cross-chain interface is deployed by `script/DeployInterfaces.s.sol` which also handles management/deployment of the dependency on [Generalised Incentives](https://github.com/catalystdao/GeneralisedIncentives).
->>>>>>> 68e73c3c
 
 Local Catalyst consists of Volatile and Amplified pools along with the Factory. To deploy Local Catalyst to another chain, add the chain config to `script/BaseMultiChainDeployer.s.sol`. For chains without EIP-1559 add them as a legacy chain. 
-Then run `forge script DeployCatalyst --sig "deploy()" --broadcast` or `forge script DeployCatalyst --sig "deploy_legacy()" --legacy --broadcast` depending on if the chain added was with EIP-1559 support (non-legacy) or with (legacy). Some chains require running with `--slow`. If deployment fails, wait a few blocks and re-try.
-
-<<<<<<< HEAD
+Then run `forge script DeployCatalyst --sig "deploy()" --broadcast` or `forge script DeployCatalyst --sig "deploy_legacy()" --legacy --broadcast` depending on if the chain has EIP-1559 support (non-legacy) or has no support (legacy). Some chains require running with `--slow`. If deployment fails, wait a few blocks and re-try.
 This deployment strategy ensures that Catalyst has the same addresses on every chain and it is simple to audit if the contract addresses are correct.
-=======
-Local Catalyst consists of Volatile and Amplified pools along with the Factory. To deploy Local Catalyst to another chain, add the chain config to `script/BaseMultiChainDeployer.s.sol`. For chains without EIP-1559 add them as a legacy chain. Then run `forge script DeployCatalyst --sig "deploy()" --broadcast` or `forge script DeployCatalyst --sig "deploy_legacy()" --legacy --broadcast` depending on if the chain has EIP-1559 support (non-legacy) or has no support (legacy). Some chains require running with `--slow`. If deployment fails, wait a few blocks and re-try.
->>>>>>> 68e73c3c
 
 ### Cross-chain Catalyst
 
 Cross-chain Catalyst requires governance approval. This is unavoidable, since there are no trustless way to verify which chain identifier belongs to which chain. While the cross-chain interface can be deployed by anyone, the setup can only be done by the pre-designated address.
-
-### Deployment verification
-
-The deployment scheme is designed such that any deployment which matches the addresses in `script/config/config_contracts.json` is legitimate. This makes it easy for anyone to deploy, verify, and scale Catalyst.
 
 ## Interacting with Catalyst
 
@@ -165,11 +137,9 @@
 }
 ```
 
-<<<<<<< HEAD
-=======
 We have deployed 2 vaults with the same tokens so we can do a cross-chain swap between the 2 of them later and also compare the output of localswap vs cross-chain swap.
 
->>>>>>> 68e73c3c
+
 ## Execute a LocalSwap
 
 Lets execute a localswap. That is a swap which happens atomically on a single chain to and from the same vault. Before we can do that, we need to allow the vault to take tokens from us. This is done by calling the approve function. For our example, we will be using the token indexed 0 but you can use token index 0, 1 or 2 in this example.
