//SPDX-License-Identifier: UNLICENSED

pragma solidity ^0.8.17;

import {ERC20} from 'solmate/tokens/ERC20.sol';
import {SafeTransferLib} from 'solmate/utils/SafeTransferLib.sol';
import { IMessageEscrowStructs } from "GeneralisedIncentives/src/interfaces/IMessageEscrowStructs.sol";
import { Ownable } from "openzeppelin-contracts/contracts/access/Ownable.sol";
import { ReentrancyGuard} from "openzeppelin-contracts/contracts/security/ReentrancyGuard.sol";
import { Initializable } from "openzeppelin-contracts/contracts/proxy/utils/Initializable.sol";
import { Multicall } from "openzeppelin-contracts/contracts/utils/Multicall.sol";
import { MAX_GOVERNANCE_FEE_SHARE } from"./CatalystFactory.sol";
import { FixedPointMathLib} from "./utils/FixedPointMathLib.sol";
import { ICatalystReceiver} from "./interfaces/IOnCatalyst.sol";
import { ICatalystV1Vault } from "./ICatalystV1Vault.sol";
import { ICatalystV1Factory } from "./interfaces/ICatalystV1Factory.sol";
import "./interfaces/ICatalystV1VaultErrors.sol";

/**
 * @title Catalyst: Common Vault Logic
 * @author Cata Labs
 * @notice This abstract contract defines general logic of a Catalyst vault like:
 * - Vault Token through Solmate's ERC20 implementation.
 * - Connection management
 * - Security limit
 * - Swap Escrow
 *
 * By inheriting this abstract contract, a Vault automatically implements common vault logic.
 * @dev This contract uses the following special notation:
 * CAPITAL_LETTER_VARIABLES are constants or immutable.
 * _ prefixed varaibles are storage.
 * _ prefixed functions are internal.
 * Unless otherwise required, variables are exposed directly. Such that storage functions are
 * prefixed with _.
 */
abstract contract CatalystVaultCommon is
    Initializable,
    Multicall,
    ReentrancyGuard,
    ERC20,
    ICatalystV1Vault
{
    using SafeTransferLib for ERC20;

    //--- Config ---//
    // The following section contains the configurable variables.

    /// @notice Determines how fast the security limit decreases.
    /// @dev Needs to be long enough for vault token providers to be notified of a breach but short enough for volatility to not soft-freeze the vault.
    uint256 constant DECAY_RATE = 1 days;

    /// @notice Number of decimals used by the vault's vault tokens
    uint8 constant DECIMALS = 18;

    /// @notice The vault tokens initially minted to the user who set up the vault.
    /// @dev The initial deposit along with this value determines the base value of a vault token.
    uint256 constant INITIAL_MINT_AMOUNT = 1e18;  // 10**decimals

    /// @notice Maximum number of assets supported
    /// @dev Impacts the cost of some for loops. Can be changed without breaking compatibility.
    uint8 constant MAX_ASSETS = 3;

    //-- Variables --//

    // immutable variables can be read by proxies, thus it is safe to set this on the constructor.
    address public immutable FACTORY;
    address public _chainInterface;

    /// @notice The approved connections for this vault, stored as _vaultConnection[connectionId][toVault]
    /// @dev to vault is encoded as 64 + 1 bytes.
    mapping(bytes32 => mapping(bytes => bool)) public _vaultConnection;

    /// @notice To indicate which token is desired on the target vault,
    /// the desired tokens are provided as an integer which maps to the
    /// asset address. This variable is the map.
    mapping(uint256 => address) public _tokenIndexing;

    /// @notice The token weights. Used for maintaining a non-symmetric vault asset balance.
    mapping(address => uint256) public _weight;

    //-- Parameter change variables --//
    uint256 public _adjustmentTarget;
    uint256 public _lastModificationTime;

    //-- Vault fee variables --//
    /// @notice The total vault fee. Multiplied by 10**18. 
    /// @dev Implementation of fee: FixedPointMathLib.mulWadDown(amount, _vaultFee);
    uint256 public _vaultFee;
    /// @notice The governance's cut of _vaultFee. 
    /// @dev FixedPointMathLib.mulWadDown(FixedPointMathLib.mulWadDown(amount, _vaultFee), _governanceFeeShare);
    uint256 public _governanceFeeShare;
    /// @notice The vault fee can be changed. _feeAdministrator is the address allowed to change it
    address public _feeAdministrator; 

    /// @notice The setupMaster is the short-term owner of the vault.
    /// They can connect the vault to vaults on other chains.
    /// @dev !Can extract all of the vault value! Should be set to address(0) once setup is complete via 'finishSetup()'.
    address public _setupMaster;

    //--- Messaging router limit ---//
    // The router is not completely trusted. Some limits are
    // imposed on the DECAY_RATE-ly unidirectional liquidity flow. That is:
    // if the vault observes more than _maxUnitCapacity of incoming
    // units, then it will not accept further incoming units. This means the router
    // can only drain a prefigured percentage of the vault every DECAY_RATE
    // For amplified vaults, the security limit is denominated in assets rather than Units.

    // Outgoing flow is subtracted from incoming flow until 0.

    /// @notice The max incoming liquidity flow from the router.
    uint256 public _maxUnitCapacity;
    // -- State related to unit flow calculation -- //
    // Use getUnitCapacity to indirectly access these variables.
    uint256 _usedUnitCapacity;
    uint256 _usedUnitCapacityTimestamp;

    // Escrow reference
    /// @notice Total current escrowed tokens
    mapping(address => uint256) public _escrowedTokens;
    /// @notice Total current escrowed vault tokens
    uint256 public _escrowedVaultTokens;

    /// @notice Find escrow information. Used for both normal swaps and liquidity swaps.
    mapping(bytes32 => address) public _escrowLookup;

    /// @notice A mathematical lib which describes various properties of this contract. These helper functions are not contained the swap template, since they notisably inflate the contract side which reduceses the number of optimizer runs => increase the gas cost.
    address immutable public MATHLIB;

    constructor(address factory_, address mathlib) ERC20("Catalyst Vault Template", "", DECIMALS) {
        FACTORY = factory_;
        MATHLIB = mathlib;

        // Disable the contract from being initialized. This ensures the factory is
        // used to deploy vaults.
        _disableInitializers();
    }

    function factoryOwner() public view override returns (address) {
        return Ownable(FACTORY).owner();
    }

    function governanceFeeDestination() public view override returns (address) {
        return ICatalystV1Factory(FACTORY)._governanceFeeDestination();
    }

    /**
     * @notice Only allow Governance to change vault parameters
     * @dev Because of dangerous permissions (setConnection, weight changes, amplification changes):
     * !CatalystFactory(_factory).owner() must be set to a timelock! 
     */ 
    modifier onlyFactoryOwner() {
        require(msg.sender == factoryOwner());   // dev: Only factory owner
        _;
    }

    /**
     * @notice Require the sender of the transaction to be the chain interface. 
     */
     modifier onlyChainInterface() {
        require(msg.sender == _chainInterface); // dev: Only chain interface
        _;
    }

    /**
     * @notice Verify a connected pool.
     */ 
    modifier onlyConnectedPool(bytes32 channelId, bytes memory vault) {
        // Only allow connected vaults
        if (!_vaultConnection[channelId][vault]) revert VaultNotConnected();
        _;
    }

    // -- Receive Abstract Functions -- //

    function _receiveAsset(
        address toAsset,
        address toAccount,
        uint256 U,
        uint256 minOut
    ) virtual internal returns (uint256);

    // -- Setup Functions -- //

    /** @notice Setup a vault. */
    function setup(
        string calldata name_,
        string calldata symbol_,
        address chainInterface,
        uint256 vaultFee,
        uint256 governanceFee,
        address feeAdministrator,
        address setupMaster
    ) initializer external override {
        // The vault is designed to be used by a proxy and not as a standalone vault.
        // initializer ensures this function is only called once.

        _chainInterface = chainInterface;
        _setupMaster = setupMaster;

        _setVaultFee(vaultFee);
        _setGovernanceFee(governanceFee);
        _setFeeAdministrator(feeAdministrator);

        // Name the ERC20 vault token //
        name = name_;
        symbol = symbol_;
        // END ERC20 //
    }


    /**
     * @notice Creates a connection to toVault on the channel_channelId.
     * @dev Encoding addresses in 64 + 1 bytes for EVM.
     * For Solidity, this can be done as abi.encodePacket(uint8(20), bytes32(0), abi.encode(toAddress))
     * @param channelId Target chain identifier.
     * @param toVault 64 + 1 bytes representation of the target vault.
     * @param state Boolean indicating if the connection should be open or closed.
     */
    function setConnection(
        bytes32 channelId,
        bytes calldata toVault,
        bool state
    ) external override {
        require(msg.sender == _setupMaster); // dev: No auth
        require(toVault.length == 65);  // dev: Vault addresses are uint8 + 64 bytes.

        _vaultConnection[channelId][toVault] = state;

        emit SetConnection(channelId, toVault, state);
    }

    /**
     * @notice Gives up short-term ownership of the vault. This makes the vault unstoppable.
     * @dev This function should ALWAYS be called before other liquidity providers deposit liquidity.
     * While it is not recommended, the escrow should ensure it is relativly safe trading through it (assuming a minimum output is set).
     */
    function finishSetup() external override {
        require(msg.sender == _setupMaster); // dev: No auth

        _setupMaster = address(0);

        emit FinishSetup();
    }

    /**
     * @notice View function to signal if a vault is safe to use.
     * @dev Checks if the setup master has been set to ZERO_ADDRESS.
     * In other words, has finishSetup been called?
     */
    function ready() external view override returns (bool) {
        // _setupMaster == address(0) ensures the pool is safe. The setup master can drain the pool!
        // _tokenIndexing[0] != address(0) check if the pool has been initialized correctly.
        // The additional check is there to ensure that the initial deployment returns false. 
        return _setupMaster == address(0) && _tokenIndexing[0] != address(0);
    }


    /** @notice  Returns the current cross-chain swap capacity. */
    function getUnitCapacity() public view virtual override returns (uint256) {
        uint256 MUC = _maxUnitCapacity;

        // The delta change to the limit is: timePassed · slope = timePassed · Max/decayrate
        uint256 unitCapacityReleased;
        unchecked {
            // block.timestamp >= _usedUnitCapacityTimestamp, always.
            // MUC is generally low.
            unitCapacityReleased = (block.timestamp - _usedUnitCapacityTimestamp);
        }
        unitCapacityReleased *= MUC;
        unchecked {
            // DECAY_RATE != 0.
            unitCapacityReleased /= DECAY_RATE;
        }

        uint256 UC = _usedUnitCapacity;
        // If the change is greater than the units which have passed through
        // return maximum. We do not want (MUC - (UC - unitCapacityReleased) > MUC)
        if (UC <= unitCapacityReleased) return MUC;

        // Amplified vaults can have MUC <= UC since MUC is modified when swapping.
        unchecked {
            // we know that UC > unitCapacityReleased
            if (MUC <= UC - unitCapacityReleased) return 0; 

            // we know UC > unitCapacityReleased 
            // and because of the above if statement, we know
            // MUC > (UC - unitCapacityReleased)
            // Thus we can compute the difference unchecked.
            return MUC - (UC - unitCapacityReleased);
        }

    }

    // -- Utils -- // 

    /**
     * @notice Checks if the vault supports an inflow of units and decreases
     * unit capacity by the inflow.
     * @dev Implement a lot of similar logic to getUnitCapacity. 
     * @param Units The number of units to check and set.
     */
    function _updateUnitCapacity(uint256 Units) internal {
        uint256 MUC = _maxUnitCapacity;

        // The delta change to the limit is: timePassed · slope = timePassed · Max/decayrate
        uint256 unitCapacityReleased;
        unchecked {
            // block.timestamp > _usedUnitCapacityTimestamp, always.
            // MUC is generally low.
            unitCapacityReleased = (block.timestamp - _usedUnitCapacityTimestamp);
        }
        unitCapacityReleased *= MUC;
        unchecked {
            // DECAY_RATE != 0.
            unitCapacityReleased /= DECAY_RATE;
        }

        uint256 UC = _usedUnitCapacity; 
        // If the change is greater than the units which have passed through the limit is max
        if (UC <= unitCapacityReleased) {
            if (Units > MUC) revert ExceedsSecurityLimit();
            _usedUnitCapacityTimestamp = block.timestamp;  // Set last change to block.timestamp.
            _usedUnitCapacity = Units;
            return;
        }
        
        uint256 newUnitFlow = UC + Units;  // (UC + units) - unitCapacityReleased
        unchecked {
            // We know that UC > unitCapacityReleased
            newUnitFlow -= unitCapacityReleased;
        }
        if (newUnitFlow > MUC) revert ExceedsSecurityLimit();
        _usedUnitCapacityTimestamp = block.timestamp;  // Set last change to block.timestamp.
        _usedUnitCapacity = newUnitFlow;
        return;
    }


    // -- Governance Functions -- //

    /// @notice Sets a new fee administrator that can configure vault fees.
    /// @dev The fee administrator is responsible for modifying vault fees.
    function _setFeeAdministrator(address administrator) internal {
        _feeAdministrator = administrator;
        emit SetFeeAdministrator(administrator);
    }

    /// @notice Sets a new vault fee, taken from input amount.
    function _setVaultFee(uint256 fee) internal {
        require(fee <= 1e18);  // dev: VaultFee is maximum 100%.
        _vaultFee = fee;
        emit SetVaultFee(fee);
    }

    /// @notice Sets a new governance fee. Taken out of the vault fee.
    function _setGovernanceFee(uint256 fee) internal {
        require(fee <= MAX_GOVERNANCE_FEE_SHARE);  // dev: Maximum GovernanceFeeSare exceeded.
        _governanceFeeShare = fee;
        emit SetGovernanceFee(fee);
    }

    /// @notice Allows the factory owner to set a new fee administrator
    function setFeeAdministrator(address administrator) public override onlyFactoryOwner {
        _setFeeAdministrator(administrator);
    }

    /// @notice Allows the factory owner to set a new the governance fee
    function setGovernanceFee(uint256 fee) public override onlyFactoryOwner {
        _setGovernanceFee(fee);
    }

    /// @notice Allows the factory owner to modify the vault fee
    function setVaultFee(uint256 fee) public override {
        require(msg.sender == _feeAdministrator); // dev: Only feeAdministrator can set new fee
        _setVaultFee(fee);
    }

    /// @notice Collect the governance fee share of the specified vault fee
    /// @dev The governance fee share is transfered to the factory owner.
    function _collectGovernanceFee(address asset, uint256 vaultFeeAmount) internal {
        uint256 governanceFeeShare = _governanceFeeShare;

        // If governanceFeeShare == 0, then skip the rest of the logic.
        if (governanceFeeShare != 0) {
            uint256 governanceFeeAmount = FixedPointMathLib.mulWadDown(vaultFeeAmount, governanceFeeShare);
            ERC20(asset).safeTransfer(governanceFeeDestination(), governanceFeeAmount);
        }
    }

    //-- Escrow Functions --//

    /// @notice Creates a token escrow for a swap.
    function _setTokenEscrow(
        bytes32 sendAssetHash,
        address fallbackUser,
        address fromAsset,
        uint256 amount
    ) internal {
        if (_escrowLookup[sendAssetHash] != address(0))  revert EscrowAlreadyExists();
        _escrowLookup[sendAssetHash] = fallbackUser;
        unchecked {
            // Must be less than than the vault balance.
            _escrowedTokens[fromAsset] += amount;
        }
    }

    /// @notice Creates a liquidity escrow for a swap.
    function _setLiquidityEscrow(
        bytes32 sendLiquidityHash,
        address fallbackUser,
        uint256 vaultTokens
    ) internal {
        if (_escrowLookup[sendLiquidityHash] != address(0)) revert EscrowAlreadyExists();
        _escrowLookup[sendLiquidityHash] = fallbackUser;
        _escrowedVaultTokens += vaultTokens;
    }

    /// @notice Creates a token escrow for a swap.
    function _setUnderwriteEscrow(
        bytes32 underwriteIdentifier,
        address fromAsset,
        uint256 amount
    ) internal {
        if (_escrowLookup[underwriteIdentifier] != address(0))  revert EscrowAlreadyExists();
        _escrowLookup[underwriteIdentifier] = address(uint160(1));
        unchecked {
            // Must be less than than the vault balance.
            _escrowedTokens[fromAsset] += amount;
        }
    }

    /// @notice Returns the fallbackUser for the escrow and cleans up the escrow information.
    /// @dev 'delete _escrowLookup[sendAssetHash]' ensures this function can only be called once.
    function _releaseAssetEscrow(
        bytes32 sendAssetHash,
        uint256 escrowAmount,
        address escrowToken
    ) internal returns(address) {

        address fallbackUser = _escrowLookup[sendAssetHash];  // Passing in an invalid swapHash returns address(0)
        require(fallbackUser != address(0));  // dev: Invalid swapHash. Alt: Escrow doesn't exist.
        delete _escrowLookup[sendAssetHash];  // Stops timeout and further acks from being called

        unchecked {
            // escrowAmount \subseteq _escrowedTokens => escrowAmount <= _escrowedTokens. Cannot be called twice since the 3 lines before ensure this can only be reached once.
            _escrowedTokens[escrowToken] -= escrowAmount;
        }
        
        return fallbackUser;
    }

    /// @notice Returns the fallbackUser for the escrow and cleans up the escrow information.
    /// @dev 'delete _escrowLookup[sendAssetHash]' ensures this function can only be called once.
    function _releaseLiquidityEscrow(
        bytes32 sendLiquidityHash,
        uint256 escrowAmount
    ) internal returns(address) {

        address fallbackUser = _escrowLookup[sendLiquidityHash];  // Passing in an invalid swapHash returns address(0)
        require(fallbackUser != address(0));  // dev: Invalid swapHash. Alt: Escrow doesn't exist.
        delete _escrowLookup[sendLiquidityHash];  // Stops timeout and further acks from being called

        unchecked {
            // escrowAmount \subseteq _escrowedVaultTokens => escrowAmount <= _escrowedVaultTokens. Cannot be called twice since the 3 lines before ensure this can only be reached once.
            _escrowedVaultTokens -= escrowAmount;
        }
        
        return fallbackUser;
    }

    /// @notice Returns the fallbackUser for the escrow and cleans up the escrow information.
    /// @dev 'delete _escrowLookup[sendAssetHash]' ensures this function can only be called once.
    function _releaseUnderwriteEscrow(
        bytes32 sendAssetHash,
        uint256 escrowAmount,
        address escrowToken
    ) internal returns(address) {

        address fallbackUser = _escrowLookup[sendAssetHash];  // Passing in an invalid swapHash returns address(0)
        require(fallbackUser != address(0));  // dev: Invalid swapHash. Alt: Escrow doesn't exist.
        delete _escrowLookup[sendAssetHash];  // Stops timeout and further acks from being called

        unchecked {
            // escrowAmount \subseteq _escrowedTokens => escrowAmount <= _escrowedTokens. Cannot be called twice since the 3 lines before ensure this can only be reached once.
            _escrowedTokens[escrowToken] -= escrowAmount;
        }
        
        return fallbackUser;
    }

    /** 
     * @notice Implements basic ack logic: Deletes and releases tokens to the vault
     * @dev Should never revert! For security limit adjustments, the implementation should be overwritten.
     * @param toAccount The recipient of the transaction on the target chain. Encoded in bytes32.
     * @param U The number of units initially purchased.
     * @param escrowAmount The number of tokens escrowed.
     * @param escrowToken The token escrowed.
     * @param blockNumberMod The block number at which the swap transaction was commited (mod 32)
     */
    function onSendAssetSuccess(
        bytes32 channelId,
        bytes calldata toAccount,
        uint256 U,
        uint256 escrowAmount,
        address escrowToken,
        uint32 blockNumberMod
    ) onlyChainInterface public override virtual {

        // We need to find the location of the escrow using the information below.
        // We need to do this twice: 1. Get the address. 2. Delete the escrow.
        // To save a bit of gas, this hash is computed and saved and then used.
        bytes32 sendAssetHash = _computeSendAssetHash( // Computing the hash doesn't revert.
            toAccount,      // Ensures no collisions between different users
            U,              // Used to randomise the hash
            escrowAmount,   // Required! to validate release escrow data
            escrowToken,    // Required! to validate release escrow data
            blockNumberMod  // Used to randomize the hash.
        );

        _releaseAssetEscrow(sendAssetHash, escrowAmount, escrowToken); // Only reverts for missing escrow

        emit SendAssetSuccess( // Never reverts.
            channelId,
            toAccount,
            U,
            escrowAmount,
            escrowToken,
            blockNumberMod
        );
    }

    /** 
     * @notice Implements basic timeout logic: Deletes and sends tokens to the user.
     * @dev Should never revert!
     * @param toAccount The recipient of the transaction on the target chain. Encoded in bytes32.
     * @param U The number of units initially purchased.
     * @param escrowAmount The number of tokens escrowed.
     * @param escrowToken The token escrowed.
     * @param blockNumberMod The block number at which the swap transaction was commited (mod 32)
     */
    function onSendAssetFailure(
        bytes32 channelId,
        bytes calldata toAccount,
        uint256 U,
        uint256 escrowAmount,
        address escrowToken,
        uint32 blockNumberMod
    ) onlyChainInterface public override virtual {

        // We need to find the location of the escrow using the information below.
        // We need to do this twice: 1. Get the address. 2. Delete the escrow.
        // To save a bit of gas, this hash is computed and saved and then used.
        bytes32 sendAssetHash = _computeSendAssetHash( // Computing the hash doesn't revert.
            toAccount,      // Ensures no collisions between different users
            U,              // Used to randomise the hash
            escrowAmount,   // Required! to validate release escrow data
            escrowToken,    // Required! to validate release escrow data
            blockNumberMod  // Used to randomize the hash.
        );

        // This call provides re-entry protection against re-entering this call. Otherwise, this call can always be called.
        address fallbackAddress = _releaseAssetEscrow(sendAssetHash, escrowAmount, escrowToken); // Only reverts for missing escrow,

        ERC20(escrowToken).safeTransfer(fallbackAddress, escrowAmount);  // Would fail if there is no balance. To protect against this, the escrow amount should be removed from what can be claimed by users.

        emit SendAssetFailure( // Never reverts.
            channelId,
            toAccount,
            U,
            escrowAmount,
            escrowToken,
            blockNumberMod
        );
    }

    /** 
     * @notice Implements basic liquidity ack logic: Deletes and releases vault tokens to the vault.
     * @dev Should never revert! For security limit adjustments, the implementation should be overwritten.
     * @param toAccount The recipient of the transaction on the target chain. Encoded in bytes32.
     * @param U The number of units initially acquired.
     * @param escrowAmount The number of vault tokens escrowed.
     * @param blockNumberMod The block number at which the swap transaction was commited (mod 32)
     */
    function onSendLiquiditySuccess(
        bytes32 channelId,
        bytes calldata toAccount,
        uint256 U,
        uint256 escrowAmount,
        uint32 blockNumberMod
    ) onlyChainInterface public override virtual {

        // We need to find the location of the escrow using the information below.
        // We need to do this twice: 1. Get the address. 2. Delete the escrow.
        // To save a bit of gas, this hash is computed and saved and then used.
        bytes32 sendLiquidityHash = _computeSendLiquidityHash( // Computing the hash doesn't revert.
            toAccount,      // Ensures no collisions between different users
            U,              // Used to randomise the hash
            escrowAmount,   // Required! to validate release escrow data
            blockNumberMod  // Used to randomize the hash.
        );

        _releaseLiquidityEscrow(sendLiquidityHash, escrowAmount); // Only reverts for missing escrow

        emit SendLiquiditySuccess( // Never reverts.
            channelId,
            toAccount,
            U,
            escrowAmount,
            blockNumberMod
        );
    }

    /** 
     * @notice Implements basic liquidity timeout logic: Deletes and sends vault tokens to the user.
     * @dev Should never revert!
     * @param toAccount The recipient of the transaction on the target chain. Encoded in bytes32.
     * @param U The number of units initially acquired.
     * @param escrowAmount The number of vault tokens escrowed.
     * @param blockNumberMod The block number at which the swap transaction was commited (mod 32)
     */
    function onSendLiquidityFailure(
        bytes32 channelId,
        bytes calldata toAccount,
        uint256 U,
        uint256 escrowAmount,
        uint32 blockNumberMod
    ) onlyChainInterface public override virtual {

        bytes32 sendLiquidityHash = _computeSendLiquidityHash( // Computing the hash doesn't revert.
            toAccount,      // Ensures no collisions between different users
            U,              // Used to randomise the hash
            escrowAmount,   // Required! to validate release escrow data
            blockNumberMod  // Used to randomize the hash.
        );

        // This call provides re-entry protection against re-entering this call. Otherwise, this call can always be called.
        address fallbackAddress = _releaseLiquidityEscrow(sendLiquidityHash, escrowAmount); // Only reverts for missing escrow

        _mint(fallbackAddress, escrowAmount); // Never reverts.

        emit SendLiquidityFailure( // Never reverts.
            channelId,
            toAccount,
            U,
            escrowAmount,
            blockNumberMod
        );
    }

    /// @notice Computes a unique identifier for a swap. This unique identifier can be used to identify swaps cross-chain.
    /// However, it is never exposed. This is done to let the hashing algorithm be flexible between implementations.
    function _computeSendAssetHash(
        bytes memory toAccount,
        uint256 U,
        uint256 amount,
        address fromAsset,
        uint32 blockNumberMod
    ) internal pure returns(bytes32) {
        return keccak256(
            abi.encodePacked(
                toAccount,      // Ensures no collisions between different users
                U,              // Used to randomise the hash
                amount,         // Required! to validate release escrow data
                fromAsset,      // Required! to validate release escrow data
                blockNumberMod  // Used to randomize the hash.
            )
        );
    }

    /// @notice Computes a unique identifier for a swap. This unique identifier can be used to identify swaps cross-chain.
    /// However, it is never exposed. This is done to let the hashing algorithm be flexible between implementations.
    function _computeSendLiquidityHash(
        bytes calldata toAccount,
        uint256 U,
        uint256 amount,
        uint32 blockNumberMod
    ) internal pure returns(bytes32) {
        return keccak256(
            abi.encodePacked(
                toAccount,      // Ensures no collisions between different users
                U,              // Used to randomise the hash
                amount,         // Required! to validate release escrow data
                blockNumberMod  // Used to randomize the hash.
            )
        );
    }

    // -- Underwrite Asset Swaps -- //

    function underwriteAsset(
        bytes32 identifier,
        address toAsset,
        uint256 U,
        uint256 minOut
    ) onlyChainInterface virtual public returns (uint256 purchasedTokens) {
<<<<<<< HEAD
        purchasedTokens = _receiveAsset(toAsset, msg.sender, U, minOut);  // msg.sender is cheaper than sload.
=======
        purchasedTokens = _receiveAsset(toAsset, U, minOut);  // msg.sender is cheaper than sload.
>>>>>>> 57cf02e0
        // Set the escrow.
        _setTokenEscrow(
            identifier,
            address(uint160(1)),
            toAsset,
            purchasedTokens
        );
    }

    function releaseUnderwriteAsset(
        address refundTo,
        bytes32 identifier,
        uint256 escrowAmount,
        address escrowToken
    ) onlyChainInterface virtual public {
         _releaseAssetEscrow(identifier, escrowAmount, escrowToken); // Only reverts for missing escrow

        // Send the assets to the user.
        ERC20(escrowToken).safeTransfer(refundTo, escrowAmount);
    }

    function deleteUnderwriteAsset(
        bytes32 identifier,
        uint256 U,
        uint256 escrowAmount,
        address escrowToken
    ) onlyChainInterface virtual public {
         _releaseAssetEscrow(identifier, escrowAmount, escrowToken); // Only reverts for missing escrow
    }

}<|MERGE_RESOLUTION|>--- conflicted
+++ resolved
@@ -693,11 +693,7 @@
         uint256 U,
         uint256 minOut
     ) onlyChainInterface virtual public returns (uint256 purchasedTokens) {
-<<<<<<< HEAD
-        purchasedTokens = _receiveAsset(toAsset, msg.sender, U, minOut);  // msg.sender is cheaper than sload.
-=======
         purchasedTokens = _receiveAsset(toAsset, U, minOut);  // msg.sender is cheaper than sload.
->>>>>>> 57cf02e0
         // Set the escrow.
         _setTokenEscrow(
             identifier,
