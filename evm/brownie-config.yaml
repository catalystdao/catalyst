# use Ganache's forked mainnet mode as the default network
networks:
  mainnet-fork:
    cmd_settings:
      fork: "https://eth-mainnet.alchemyapi.io/v2/$ALCHEMY_API_TOKEN"
  default: mainnet-fork
  

autofetch_sources: true

# require OpenZeppelin Contracts
dependencies:
  - "OpenZeppelin/openzeppelin-contracts@4.8.1"
# path remapping to support OpenZeppelin imports with NPM-style path

compiler:
  solc:
    optimizer:
        enabled: true
        runs: 9000
    remappings:
      - "@openzeppelin=OpenZeppelin/openzeppelin-contracts@4.8.1"
      - "solmate=node_modules/solmate"
<<<<<<< HEAD
=======

>>>>>>> b3b5a17f

hypothesis:
  max_examples: 40


reports:
  exclude_paths:
    - contracts/test/token.sol<|MERGE_RESOLUTION|>--- conflicted
+++ resolved
@@ -21,10 +21,7 @@
     remappings:
       - "@openzeppelin=OpenZeppelin/openzeppelin-contracts@4.8.1"
       - "solmate=node_modules/solmate"
-<<<<<<< HEAD
-=======
 
->>>>>>> b3b5a17f
 
 hypothesis:
   max_examples: 40
