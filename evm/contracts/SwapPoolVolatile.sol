//SPDX-License-Identifier: Unlicensed

pragma solidity ^0.8.16;

import {ERC20} from 'solmate/src/tokens/ERC20.sol';
import {SafeTransferLib} from 'solmate/src/utils/SafeTransferLib.sol';
import "@openzeppelin/contracts/security/ReentrancyGuard.sol";
import "./FixedPointMathLib.sol";
import "./CatalystIBCInterface.sol";
import "./SwapPoolCommon.sol";
import "./ICatalystV1Pool.sol";

/**
 * @title Catalyst: The Multi-Chain Swap pool
 * @author Catalyst Labs
 * @notice Catalyst multi-chain swap pool using the asset specific
 * pricing curve: W/w where W is an asset-specific weight and w
 * is the pool balance.
 *
 * The following contract supports between 1 and 3 assets for
 * atomic swaps. To increase the number of tokens supported,
 * change MAX_ASSETS to the desired maximum token amount.
 * This constant is set in "SwapPoolCommon.sol"
 *
 * The swappool implements the ERC20 specification, such that the
 * contract will be its own pool token.
 * @dev This contract is deployed inactive: It cannot be used as a
 * swap pool as is. To use it, a proxy contract duplicating the
 * logic of this contract needs to be deployed. In Vyper, this
 * can be done through (vy >=0.3.4) create_minimal_proxy_to.
 * In Solidity, this can be done through OZ clones: Clones.clone(...)
 * After deployment of the proxy, call setup(...). This will
 * initialize the pool and prepare it for cross-chain transactions.
 *
 * If connected to a supported cross-chain interface, call
 * setConnection to connect the pool with pools on other chains.
 *
 * Finally, call finishSetup to give up the deployer's control
 * over the pool. 
 * !If finishSetup is not called, the pool can be drained!
 */
contract CatalystSwapPoolVolatile is CatalystSwapPoolCommon, ReentrancyGuard {
    using SafeTransferLib for ERC20;

    //--- ERRORS ---//
    // Errors are defined in interfaces/ICatalystV1PoolErrors.sol


    //--- Config ---//
    // Minimum time parameter adjustments can be made over.
    uint256 constant MIN_ADJUSTMENT_TIME = 7 days;

    // For other config options, see SwapPoolCommon.sol

    //-- Variables --//
    mapping(address => uint256) public _targetWeight;

    constructor(address factory_) CatalystSwapPoolCommon(factory_) {}

    /**
     * @notice Configures an empty pool.
     * @dev The @param amp is only used as a sanity check and needs to be set to 10**18 (WAD).
     * If less than MAX_ASSETS are used to initiate the pool
     * let the remaining <assets> be ZERO_ADDRESS / address(0)
     *
     * Unused weights can be whatever. (0 is recommended.)
     *
     * The initial token amounts should have been sent to the pool before setup is called.
     * Since someone can call setup can claim the initial tokens, this needs to be
     * done atomically!
     *
     * If 0 of a token in assets is provided, the setup reverts.
     * @param assets A list of the token addresses associated with the pool
     * @param weights The weights associated with the tokens. 
     * If set to values with low resolution (<= 10*5), this should be viewed as
     * opt out of governance weight adjustment. This is not enforced.
     * @param amp Amplification factor. Set to 10**18 for this pool
     * @param depositor The address depositing the initial token balances.
     */
    function initializeSwapCurves(
        address[] calldata assets,
        uint256[] calldata weights,
        uint256 amp,
        address depositor
    ) public {
        require(msg.sender == FACTORY && _tokenIndexing[0] == address(0));  // dev: swap curves may only be initialized once by the factory
        // Check that the amplification is correct.
        require(amp == FixedPointMathLib.WAD);  // dev: amplification not set correctly.
        // Check for a misunderstanding regarding how many assets this pool supports.
        require(assets.length > 0 && assets.length <= MAX_ASSETS);  // dev: invalid asset count

        // Compute the security limit.
        uint256[] memory initialBalances = new uint256[](MAX_ASSETS);
        uint256 maxUnitCapacity = 0;
        for (uint256 it = 0; it < assets.length; ++it) {

            address tokenAddress = assets[it];
            _tokenIndexing[it] = tokenAddress;

            uint256 weight = weights[it];
            require(weight > 0);       // dev: invalid 0-valued weight provided
            _weight[tokenAddress] = weight;

            // The contract expects the tokens to have been sent to it before setup is
            // called. Make sure the pool has more than 0 tokens.
            uint256 balanceOfSelf = ERC20(tokenAddress).balanceOf(address(this));
            require(balanceOfSelf > 0); // dev: 0 tokens provided in setup.
            initialBalances[it] = balanceOfSelf;

            maxUnitCapacity += weight;
        }
        
        // The maximum unit flow is \sum Weights * ln(2). The value is multiplied by WAD 
        // since units are always WAD denominated (note WAD is already included in the LN2 factor).
        _maxUnitCapacity = maxUnitCapacity * FixedPointMathLib.LN2;

        // Mint pool tokens for pool creator.
        _mint(depositor, INITIAL_MINT_AMOUNT);

        emit Deposit(depositor, INITIAL_MINT_AMOUNT, initialBalances);
    }

    /**
     * @notice Allows Governance to modify the pool weights to optimise liquidity.
     * @dev targetTime needs to be more than MIN_ADJUSTMENT_TIME in the future.
     * It is implied that if the existing weights are low <≈100, then 
     * the governance is not allowed to change pool weights. This is because
     * the update function is not made for step sizes (which the result would be if)
     * trades are frequent and weights are small.
     * Weights must not be set to 0. This allows someone to exploit the localswap simplification
     * with a token not belonging to the pool. (Set weight to 0, localswap from token not part of
     * the pool. Since 0 == 0 => use simplified swap curve. Swap goes through.)
     * @param targetTime Once reached, _weight[...] = newWeights[...]
     * @param newWeights The new weights to apply
     */
    function modifyWeights(uint256 targetTime, uint256[] calldata newWeights)
        external
        onlyFactoryOwner
    {
        require(targetTime >= block.timestamp + MIN_ADJUSTMENT_TIME); // dev: targetTime must be more than MIN_ADJUSTMENT_TIME in the future.
        
        // Store adjustment information
        _adjustmentTarget = targetTime;
        _lastModificationTime = block.timestamp;

        // Compute sum weight for security limit.
        for (uint256 it = 0; it < MAX_ASSETS; it++) {
            address token = _tokenIndexing[it];
            if (token == address(0)) break;
            require(newWeights[it] != 0); // dev: newWeights must be greater than 0 to protect liquidity providers.
            _targetWeight[token] = newWeights[it];
        }

        emit ModifyWeights(targetTime, newWeights);
    }

    /**
     * @notice If the governance requests a weight change, this function will adjust the pool weights.
     * @dev Called first thing on every function depending on weights.
     * The partial weight change algorithm is not made for large step increases. As a result, 
     * it is important that the original weights are large to increase the mathematical resolution.
     */
    function _adjustWeights() internal {
        // We might use adjustment target more than once. Since we don't change it, store it.
        uint256 adjTarget = _adjustmentTarget;

        if (adjTarget != 0) {
            // We need to use lastModification multiple times. Store it.
            uint256 lastModification = _lastModificationTime;

            // If no time has passed since the last update, then we don't need to update anything.
            if (block.timestamp == lastModification) return;

            // Since we are storing lastModification, update the variable now. This avoid repetitions.
            _lastModificationTime = block.timestamp;

            uint256 wsum = 0;
            // If the current time is past the adjustment, the weights need to be finalized.
            if (block.timestamp >= adjTarget) {
                for (uint256 it = 0; it < MAX_ASSETS; it++) {
                    address token = _tokenIndexing[it];
                    if (token == address(0)) break;

                    uint256 targetWeight = _targetWeight[token];

                    // Add new weight to the weight sum.
                    wsum += targetWeight;

                    // Save the new weight.
                    _weight[token] = targetWeight;
                }
                // Save weight sum.
                _maxUnitCapacity = wsum * FixedPointMathLib.LN2;

                // Set adjustmentTime to 0. This ensures the if statement is never entered.
                _adjustmentTarget = 0;

                return;
            }

            // Calculate partial weight change
            for (uint256 it = 0; it < MAX_ASSETS; it++) {
                address token = _tokenIndexing[it];
                if (token == address(0)) break;

                uint256 targetWeight = _targetWeight[token];
                uint256 currentWeight = _weight[token];
                // If the weight has already been reached, skip the mathematics.
                if (currentWeight == targetWeight) {
                    wsum += targetWeight;
                    continue;
                }

                if (targetWeight > currentWeight) {
                    // if the weights are increased then targetWeight - currentWeight > 0.
                    // Add the change to the current weight.
                    uint256 newWeight = currentWeight + (
                        (targetWeight - currentWeight) * (block.timestamp - lastModification)
                    ) / (adjTarget - lastModification);
                    _weight[token] = newWeight;
                    wsum += newWeight;
                } else {
                    // if the weights are decreased then targetWeight - currentWeight < 0.
                    // Subtract the change from the current weights.
                    uint256 newWeight = currentWeight - (
                        (currentWeight - targetWeight) * (block.timestamp - lastModification)
                    ) / (adjTarget - lastModification);
                    _weight[token] = newWeight;
                    wsum += newWeight;
                }
            }
            // Update security limit unit capacity
            _maxUnitCapacity = wsum * FixedPointMathLib.LN2;
        }
    }

    //--- Swap integrals ---//

    /**
     * @notice Computes the integral \int_{A}^{A+x} W/w dw = W ln((A+x)/A)
     * The value is returned as units, which is always WAD.
     * @dev All input amounts should be the raw numbers and not WAD.
     * Since units are always denominated in WAD, the function should be treated as mathematically *native*.
     * @param input The input amount.
     * @param A The current pool balance of the x token.
     * @param W The weight of the x token.
     * @return uint256 Group-specific units (units are **always** WAD).
     */
    function calcPriceCurveArea(
        uint256 input,
        uint256 A,
        uint256 W
    ) internal pure returns (uint256) {
        // Notice, A + in and A are not WAD but divWadDown is used anyway.
        // That is because lnWad requires a scaled number.
        return W * uint256(FixedPointMathLib.lnWad(int256(FixedPointMathLib.divWadDown(A + input, A))));    // int256 casting is safe. If overflows, it returns negative. lnWad fails on negative numbers. If the pool balance is high, this is unlikely.
    }

    /**
     * @notice Solves the equation U = \int_{B-y}^{B} W/w dw for y = B · (1 - exp(-U/W))
     * The value is returned as output token. (not WAD)
     * @dev All input amounts should be the raw numbers and not WAD.
     * Since units are always multiplied by WAD, the function
     * should be treated as mathematically *native*.
     * @param U Incoming group specific units.
     * @param B The current pool balance of the y token.
     * @param W The weight of the y token.
     * @return uint25 Output denominated in output token. (not WAD)
     */
    function calcPriceCurveLimit(
        uint256 U,
        uint256 B,
        uint256 W
    ) internal pure returns (uint256) {
        return (B * (FixedPointMathLib.WAD - uint256(FixedPointMathLib.expWad(-int256(U / W))))) / FixedPointMathLib.WAD;   // int256 casting is initially not safe. If overflow, the equation becomes: 1 - exp(U/W) => exp(U/W) > 1. In this case, Solidity's built-in safe math protection catches the overflow.
    }

    /**
     * @notice Solves the equation
     *     \int_{A}^{A+x} W_a/w dw = \int_{B-y}^{B} W_b/w dw for y = B · (1 - ((A+x)/A)^(-W_a/W_b))
     *
     * Alternatively, the integral can be computed through:
     *      calcPriceCurveLimit(calcPriceCurveArea(input, A, W_A), B, W_B).
     * @dev All input amounts should be the raw numbers and not WAD.
     * @param input The input amount.
     * @param A The current pool balance of the x token.
     * @param B The current pool balance of the y token.
     * @param W_A The weight of the x token.
     * @param W_B TThe weight of the y token.
     * @return uint256 Output denominated in output token.
     */
    function calcCombinedPriceCurves(
        uint256 input,
        uint256 A,
        uint256 B,
        uint256 W_A,
        uint256 W_B
    ) internal pure returns (uint256) {
        // uint256 U = FixedPointMathLib.WAD - uint256(FixedPointMathLib.powWad(
        //     int256(FixedPointMathLib.divWadDown(A + input, A)),
        //     int256(FixedPointMathLib.divWadDown(W_A, W_B))
        //)); 
        // return (B * U) / FixedPointMathLib.WAD;
        return calcPriceCurveLimit(calcPriceCurveArea(input, A, W_A), B, W_B);
    }

    /**
     * @notice Solves the generalised swap integral.
     * @dev Based on calcPriceCurveLimit but the multiplication by the
     * specific token is never done.
     * @param U Input units.
     * @param W The generalised weights.
     * @return uint256 Output denominated in pool share.
     */
    function calcPriceCurveLimitShare(
        uint256 U,
        uint256 W
    ) internal pure returns (uint256) {
        // Compute the non pool ownership share. (1 - pool ownership share)
        uint256 npos = uint256(FixedPointMathLib.expWad(-int256(U / W)));   // int256 casting is initially not safe. If overflow, the equation becomes: exp(U/W). In this case, when subtracted from 1 (later), Solidity's built-in safe math protection catches the overflow since exp(U/W) > 1.
        
        // Compute the pool owner share before liquidity has been added.
        // (solve share = pt/(PT+pt) for pt.)
        return FixedPointMathLib.divWadDown(FixedPointMathLib.WAD - npos, npos);
    }

    /**
     * @notice Computes the return of SendSwap.
     * @dev Returns 0 if from is not a token in the pool
     * @param fromAsset The address of the token to sell.
     * @param amount The amount of from token to sell.
     * @return uint256 Group-specific units.
     */
    function calcSendSwap(
        address fromAsset,
        uint256 amount
    ) public view returns (uint256) {
        // A high => fewer units returned. Do not subtract the escrow amount
        uint256 A = ERC20(fromAsset).balanceOf(address(this));
        uint256 W = _weight[fromAsset];

        // If a token is not part of the pool, W is 0. This returns 0 by
        // multiplication with 0.
        return calcPriceCurveArea(amount, A, W);
    }

    /**
     * @notice Computes the output of ReceiveSwap.
     * @dev Reverts if to is not a token in the pool
     * @param toAsset The address of the token to buy.
     * @param U The number of units used to buy to.
     * @return uint256 Number of purchased tokens.
     */
    function calcReceiveSwap(
        address toAsset,
        uint256 U
    ) public view returns (uint256) {
        // B low => fewer tokens returned. Subtract the escrow amount to decrease the balance.
        uint256 B = ERC20(toAsset).balanceOf(address(this)) - _escrowedTokens[toAsset];
        uint256 W = _weight[toAsset];

        // If someone were to purchase a token which is not part of the pool on setup
        // they would just add value to the pool. We don't care about it.
        // However, it will revert since the solved integral contains U/W and when
        // W = 0 then U/W returns division by 0 error.
        return calcPriceCurveLimit(U, B, W);
    }

    /**
     * @notice Computes the output of localSwap.
     * @dev If the pool weights of the 2 tokens are equal, a very simple curve is used.
     * If from or to is not part of the pool, the swap will either return 0 or revert.
     * If both from and to are not part of the pool, the swap can actually return a positive value.
     * @param fromAsset The address of the token to sell.
     * @param toAsset The address of the token to buy.
     * @param amount The amount of from token to sell for to token.
     * @return uint256 Output denominated in toAsset.
     */
    function calcLocalSwap(
        address fromAsset,
        address toAsset,
        uint256 amount
    ) public view returns (uint256) {
        uint256 A = ERC20(fromAsset).balanceOf(address(this));
        uint256 B = ERC20(toAsset).balanceOf(address(this)) - _escrowedTokens[toAsset];
        uint256 W_A = _weight[fromAsset];
        uint256 W_B = _weight[toAsset];

        // The swap equation simplifies to the ordinary constant product if the
        // token weights are equal.
        if (W_A == W_B)
            // Saves gas and is exact.
            // NOTE: If W_A == 0 and W_B == 0 => W_A == W_B => The calculation will not fail.
            // This is not a problem, since W_B != 0 for assets contained in the pool, and hence a 0-weighted asset 
            // (i.e. not contained in the pool) cannot be used to extract an asset contained in the pool.
            return (B * amount) / (A + amount);

        // If either token doesn't exist, their weight is 0.
        // Then powWad returns 1 which is subtracted from 1 => returns 0.
        return calcCombinedPriceCurves(amount, A, B, W_A, W_B);
    }

    /**
     * @notice Deposits a  user-configurable amount of tokens. 
     * @dev The swap fee is imposed on deposits.
     * Requires approvals for all tokens within the pool.
     * It is advised that the deposit matches the pool's %token distribution.
     * Deposit is done by converting tokenAmounts into units and then using
     * the macro for units to pool tokens. (calcPriceCurveLimitShare)
     * @param tokenAmounts An array of the tokens amounts to be deposited.
     * @param minOut The minimum number of pool tokens to be minted.
     * @return uint256 The number of minted pool tokens.
     */
    function depositMixed(
        uint256[] calldata tokenAmounts,
        uint256 minOut
    ) nonReentrant external returns(uint256) {
        // Smaller initialTotalSupply => fewer pool tokens minted: _escrowedPoolTokens is not added.
        uint256 initialTotalSupply = totalSupply; 

        uint256 U = 0;
        for (uint256 it = 0; it < MAX_ASSETS; it++) {
            address token = _tokenIndexing[it];
            if (token == address(0)) break;

            // Save gas if the user provides no tokens.
            if (tokenAmounts[it] == 0) continue;

             // A high => fewer units returned. Do not subtract the escrow amount
            uint256 At = ERC20(token).balanceOf(address(this));

            U += calcPriceCurveArea(tokenAmounts[it], At, _weight[token]);

            ERC20(token).safeTransferFrom(
                msg.sender,
                address(this),
                tokenAmounts[it]
            ); // dev: Token withdrawal from user failed.
        }

        // Subtract fee from U. This stops people from using deposit and withdrawal as a method of swapping.
        // To reduce costs, the governance fee is not taken. Swapping through deposit+withdrawal
        // circumvents the governance fee. However, traders are disincentivised by a higher gas cost.
        U = FixedPointMathLib.mulWadDown(U, FixedPointMathLib.WAD - _poolFee);

        // Fetch wsum.
        uint256 wsum = _maxUnitCapacity / FixedPointMathLib.LN2;

        // calcPriceCurveLimitShare returns < 1 multiplied by FixedPointMathLib.WAD.
        uint256 poolTokens = (initialTotalSupply * calcPriceCurveLimitShare(U, wsum)) / FixedPointMathLib.WAD;

        // Check that the minimum output is honoured.
        if (minOut > poolTokens) revert ReturnInsufficient(poolTokens, minOut);

        // Emit the deposit event
        emit Deposit(msg.sender, poolTokens, tokenAmounts);

        // Mint the desired number of pool tokens to the user.
        _mint(msg.sender, poolTokens);

        return poolTokens;
    }

    /**
     * @notice Burns poolTokens and releases the symmetrical share of tokens to the burner. 
     * This doesn't change the pool price.
     * @dev This is the cheapest way to withdraw.
     * @param poolTokens The number of pool tokens to burn.
     * @param minOut The minimum token output. If less is returned, the transaction reverts.
     * @return uint256[] memory An array containing the amounts withdrawn.
     */
    function withdrawAll(
        uint256 poolTokens,
        uint256[] calldata minOut
    ) nonReentrant external returns(uint256[] memory) {
        // Cache totalSupply. This saves up to ~200 gas.
        uint256 initialTotalSupply = totalSupply + _escrowedPoolTokens;

        // Since we have already cached totalSupply, we might as well burn the tokens
        // now. If the user doesn't have enough tokens, they save a bit of gas.
        _burn(msg.sender, poolTokens);

        // Simplify the loop length.
        uint256 loopLength = minOut.length < MAX_ASSETS ? minOut.length : MAX_ASSETS;
        // For later event logging, the amounts transferred from the pool are stored.
        uint256[] memory amounts = new uint256[](loopLength);
        for (uint256 it = 0; it < loopLength; it++) {
            address token = _tokenIndexing[it];
            if (token == address(0)) break;

            // Withdrawals should return less, so the escrowed tokens are subtracted.
            uint256 At = ERC20(token).balanceOf(address(this)) - _escrowedTokens[token];

            // Number of tokens which can be released given poolTokens.
            uint256 tokenAmount = (At * poolTokens) / initialTotalSupply;

            // Check if the user is satisfied with the output.
            if (minOut[it] > tokenAmount)
                revert ReturnInsufficient(tokenAmount, minOut[it]);

            // Store the token amount.
            amounts[it] = tokenAmount;

            // Transfer the released tokens to the user.
            ERC20(token).safeTransfer(msg.sender, tokenAmount);
        }

        // Emit the event
        emit Withdraw(msg.sender, poolTokens, amounts);

        return amounts;
    }

    /**
     * @notice Burns poolTokens and release a token distribution which can be set by the user.
     * @dev It is advised that the withdrawal matches the pool's %token distribution.
     * @param poolTokens The number of pool tokens to withdraw
     * @param withdrawRatio The percentage of units used to withdraw. In the following special scheme: U_a = U · withdrawRatio[0], U_b = (U - U_a) · withdrawRatio[1], U_c = (U - U_a - U_b) · withdrawRatio[2], .... Is WAD.
     * @param minOut The minimum number of tokens withdrawn.
     * @return uint256[] memory An array containing the amounts withdrawn
     */
    function withdrawMixed(
        uint256 poolTokens,
        uint256[] calldata withdrawRatio,
        uint256[] calldata minOut
    ) nonReentrant external returns(uint256[] memory) {
        // cache totalSupply. This saves a bit of gas.
        uint256 initialTotalSupply = totalSupply + _escrowedPoolTokens;

        // Since we have already cached totalSupply, we might as well burn the tokens
        // now. If the user doesn't have enough tokens, they save a bit of gas.
        _burn(msg.sender, poolTokens);

        // Fetch wsum.
        uint256 wsum = _maxUnitCapacity / FixedPointMathLib.LN2;

        // Compute the unit worth of the pool tokens.
        uint256 U = uint256(FixedPointMathLib.lnWad(
            int256(FixedPointMathLib.divWadDown(initialTotalSupply, initialTotalSupply - poolTokens)    // int265: if poolTokens is almost equal to initialTotalSupply this can overflow the cast. The result is a negative input to lnWad which fails.
        ))) * wsum;

        // Simplify the loop length.
        uint256 loopLength = minOut.length < MAX_ASSETS ? minOut.length : MAX_ASSETS;
        // For later event logging, the amounts transferred to the pool are stored.
        uint256[] memory amounts = new uint256[](loopLength);
        for (uint256 it = 0; it < loopLength; ++it) {
            // Units allocated for the specific token.
            uint256 U_i = (U * withdrawRatio[it]) / FixedPointMathLib.WAD;
            if (U_i == 0) {
                if (minOut[it] != 0)
                    revert ReturnInsufficient(0, minOut[it]);
                continue;
            }
            U -= U_i;  // Subtract the number of units used. This will underflow for malicious withdrawRatios > 1.

            address token = _tokenIndexing[it]; // Collect token from memory

            // Withdrawals should returns less, so the escrowed tokens are subtracted.
            uint256 At = ERC20(token).balanceOf(address(this)) - _escrowedTokens[token];

            // Units are shared between "liquidity units" and "token units". As such, we just
            // need to convert the units to tokens.
            uint256 tokenAmount = calcPriceCurveLimit(U_i, At, _weight[token]);

            // Ensure the output satisfies the user.
            if (minOut[it] > tokenAmount)
                revert ReturnInsufficient(tokenAmount, minOut[it]);

            // Store amount for withdraw event
            amounts[it] = tokenAmount;

            // Transfer the released tokens to the user.
            ERC20(token).safeTransfer(msg.sender, tokenAmount);
        }

        // Emit the event
        emit Withdraw(msg.sender, poolTokens, amounts);

        return amounts;
    }

    /**
     * @notice A swap between 2 assets within the pool. Is atomic.
     * @param fromAsset The asset the user wants to sell.
     * @param toAsset The asset the user wants to buy
     * @param amount The amount of fromAsset the user wants to sell
     * @param minOut The minimum output of toAsset the user wants.
     * @return uint256 The number of tokens purchased.
     */
    function localswap(
        address fromAsset,
        address toAsset,
        uint256 amount,
        uint256 minOut
    ) nonReentrant external returns (uint256) {
        _adjustWeights();
        uint256 fee = FixedPointMathLib.mulWadDown(amount, _poolFee);

        // Calculate the return value.
        uint256 out = calcLocalSwap(fromAsset, toAsset, amount - fee);

        // Check if the calculated returned value is more than the minimum output.
        if (minOut > out) revert ReturnInsufficient(out, minOut);

        // Transfer tokens to the user and collect tokens from the user.
        ERC20(toAsset).safeTransfer(msg.sender, out);
        ERC20(fromAsset).safeTransferFrom(msg.sender, address(this), amount);

        // Governance Fee
        collectGovernanceFee(fromAsset, fee);

        emit LocalSwap(msg.sender, fromAsset, toAsset, amount, out);

        return out;
    }

    /**
     * @notice Initiate a cross-chain swap by purchasing units and transfer them to another pool.
     * @dev To encode addresses in bytes32 the functions below can be used:
     * Vyper: convert(<poolAddress>, bytes32)
     * Solidity: abi.encode(<poolAddress>)
     * Brownie: brownie.convert.to_bytes(<poolAddress>, type_str="bytes32")
     * @param channelId The target chain identifier.
     * @param targetPool The target pool on the target chain encoded in bytes32.
     * @param targetUser The recipient of the transaction on the target chain. Encoded in bytes32.
     * @param fromAsset The asset the user wants to sell.
     * @param toAssetIndex The index of the asset the user wants to buy in the target pool.
     * @param amount The number of fromAsset to sell to the pool.
     * @param minOut The minimum number of returned tokens to the targetUser on the target chain.
     * @param fallbackUser If the transaction fails, send the escrowed funds to this address
     * @param calldata_ Data field if a call should be made on the target chain. 
     * Should be encoded abi.encode(<address>,<data>)
     * @return uint256 The number of units minted.
     */
    function sendSwap(
        bytes32 channelId,
        bytes32 targetPool,
        bytes32 targetUser,
        address fromAsset,
        uint8 toAssetIndex,
        uint256 amount,
        uint256 minOut,
        address fallbackUser,
        bytes memory calldata_
    ) public returns (uint256) {
        require(fallbackUser != address(0));
        _adjustWeights();

        uint256 fee = FixedPointMathLib.mulWadDown(amount, _poolFee);

        // Calculate the group specific units bought.
        uint256 U = calcSendSwap(fromAsset, amount - fee);

        // ! Only need to hash info that is required by the escrow (+ some extra for randomisation)
        // ! No need to hash context (as token/liquidity escrow data is different), fromPool, targetPool, targetAssetIndex, minOut, CallData
        bytes32 assetSwapHash = computeAssetSwapHash(
            targetUser,     // Used to randomise the hash   //Do we even need this?
            U,              // Used to randomise the hash
            amount - fee,   // ! Required to validate release escrow data
            fromAsset,      // ! Required to validate release escrow data
            uint32(block.number % 2**32)
        );

        // Wrap the escrow information into a struct. This reduces the stack-print.
        TokenEscrow memory escrowInformation = TokenEscrow({
            amount: amount - fee,
            token: fromAsset,
            swapHash: assetSwapHash
        });

<<<<<<< HEAD
        // Send the purchased units to targetPool on the target chain..
=======
        // Send the purchased units to targetPool on the target chain.
>>>>>>> 2c757b60
        CatalystIBCInterface(_chainInterface).crossChainSwap(
            channelId,
            targetPool,
            targetUser,
            toAssetIndex,
            U,
            minOut,
            escrowInformation,
            calldata_
        );

        // Escrow the tokens used to purchase units. These will be sent back if transaction
        // doesn't arrive / timeout.
        require(_escrowedFor[assetSwapHash] == address(0)); // dev: Escrow already exists.
        _escrowedTokens[fromAsset] += amount - fee;
        _escrowedFor[assetSwapHash] = fallbackUser;
<<<<<<< HEAD

=======
>>>>>>> 2c757b60

        // Governance Fee
        collectGovernanceFee(fromAsset, fee);

        // Collect the tokens from the user.
        ERC20(fromAsset).safeTransferFrom(msg.sender, address(this), amount);

        // Adjustment of the security limit is delayed until ack to avoid
        // a router abusing timeout to circumvent the security limit.

        emit SendSwap(
            targetPool,
            targetUser,
            fromAsset,
            toAssetIndex,
            amount,
            U,
            minOut,
            assetSwapHash
        );

        return U;
    }

    /** @notice Copy of sendSwap with no calldata_ */
    function sendSwap(
        bytes32 channelId,
        bytes32 targetPool,
        bytes32 targetUser,
        address fromAsset,
        uint8 toAssetIndex,
        uint256 amount,
        uint256 minOut,
        address fallbackUser
    ) external returns (uint256) {
        bytes memory calldata_ = new bytes(0);
        return
            sendSwap(
                channelId,
                targetPool,
                targetUser,
                fromAsset,
                toAssetIndex,
                amount,
                minOut,
                fallbackUser,
                calldata_
            );
    }

    /**
     * @notice Completes a cross-chain swap by converting units to the desired token (toAsset)
     * @dev Can only be called by the chainInterface.
     * @param sourcePool The source pool.
     * @param toAssetIndex Index of the asset to be purchased with Units.
     * @param who The recipient.
     * @param U Number of units to convert into toAsset.
     * @param minOut Minimum number of tokens bought. Reverts if less.
     * @param swapHash Used to connect 2 swaps within a group. 
     */
    function receiveSwap(
        bytes32 sourcePool,
        uint256 toAssetIndex,
        address who,
        uint256 U,
        uint256 minOut,
        bytes32 swapHash
    ) public returns (uint256) {
        // The chainInterface is the only valid caller of this function.
        require(msg.sender == _chainInterface);
        _adjustWeights();

        // Convert the asset index (toAsset) into the asset to be purchased.
        address toAsset = _tokenIndexing[toAssetIndex];

        // Check and update the security limit.
        updateUnitCapacity(U);

        // Calculate the swap return value.
        // Fee is always taken on the sending token.
        uint256 purchasedTokens = calcReceiveSwap(toAsset, U);

        // Ensure the user is satisfied by the number of tokens.
        if (minOut > purchasedTokens) revert ReturnInsufficient(purchasedTokens, minOut);

        // Send the assets to the user.
        ERC20(toAsset).safeTransfer(who, purchasedTokens);

        emit ReceiveSwap(sourcePool, who, toAsset, U, purchasedTokens, swapHash);

        return purchasedTokens;
    }

    function receiveSwap(
        bytes32 sourcePool,
        uint256 toAssetIndex,
        address who,
        uint256 U,
        uint256 minOut,
        bytes32 swapHash,
        address dataTarget,
        bytes calldata data
    ) external returns (uint256) {
        uint256 purchasedTokens = receiveSwap(
            sourcePool,
            toAssetIndex,
            who,
            U,
            minOut,
            swapHash
        );

        // Let users define custom logic which should be executed after the swap.
        // The logic is not contained within a try - except so if the logic reverts
        // the transaction will timeout and the user gets the input tokens on the sending chain.
        // If this is not desired, wrap further logic in a try - except at dataTarget.
        ICatalystReceiver(dataTarget).onCatalystCall(purchasedTokens, data);

        return purchasedTokens;
    }

    //--- Liquidity swapping ---//
    // Because of the way pool tokens work in a group of pools, there
    // needs to be a way for users to easily get a distributed stake.
    // Liquidity swaps is a macro implemented on the smart contract level to:
    // 1. Withdraw tokens.
    // 2. Convert tokens to units & transfer to target pool.
    // 3. Convert units to an even mix of tokens.
    // 4. Deposit the even mix of tokens.
    // In 1 user invocation.

    /**
     * @notice Initiate a cross-chain liquidity swap by withdrawing tokens and converting them to units.
     * @dev No reentry protection since only trusted contracts are called.
     * While the description says tokens are withdrawn and then converted to units, pool tokens are converted
     * directly into units through the following equation:
     *      U = ln(PT/(PT-pt)) * \sum W_i
     * @param channelId The target chain identifier.
     * @param targetPool The target pool on the target chain encoded in bytes32.
     * @param targetUser The recipient of the transaction on the target chain. Encoded in bytes32.
     * @param poolTokens The number of pool tokens to exchange
     * @param minOut The minimum number of pool tokens to mint on target pool.
     * @return uint256 The number of units minted.
     */
    function sendLiquidity(
        bytes32 channelId,
        bytes32 targetPool,
        bytes32 targetUser,
        uint256 poolTokens,
        uint256 minOut,
        address fallbackUser
    ) external returns (uint256) {
        // Address(0) is not a valid fallback user. (As checking for escrow overlap
        // checks if the fallbackUser != address(0))
        require(fallbackUser != address(0));
        // Update weights
        _adjustWeights();

        uint256 initialTotalSupply = totalSupply + _escrowedPoolTokens;
        // Since we have already cached totalSupply, we might as well burn the tokens
        // now. If the user doesn't have enough tokens, they save a bit of gas.
        _burn(msg.sender, poolTokens);

        // Fetch wsum.
        uint256 wsum = _maxUnitCapacity / FixedPointMathLib.LN2;

        // Compute the unit value of the provided poolTokens.
        // This step simplifies withdrawing and swapping into a single calculation.
        uint256 U = uint256(FixedPointMathLib.lnWad(int256(     // int256 if casting overflows, the result a negative input. This reverts.
            FixedPointMathLib.divWadDown(initialTotalSupply, initialTotalSupply - poolTokens)
        ))) * wsum;

        // ! Only need to hash info that is required by the escrow (+ some extra for randomisation)
        // ! No need to hash context (as token/liquidity escrow data is different), fromPool, targetPool, targetAssetIndex, minOut, CallData
        bytes32 liquiditySwapHash = computeLiquiditySwapHash(
            targetUser, // Used to randomise the hash   //Do we even need this?
            U,          // Used to randomise the hash
            poolTokens,     // ! Required to validate release escrow data
            uint32(block.number % 2**32)
        );

        // Wrap the escrow information into a struct. This reduces the stack-print.
        // (Not really since only pool tokens are wrapped.)
        // However, the struct keeps the structure of swaps similar.
        LiquidityEscrow memory escrowInformation = LiquidityEscrow({
            poolTokens: poolTokens,
            swapHash: liquiditySwapHash
        });

        // Transfer the units to the target pools.
        CatalystIBCInterface(_chainInterface).liquiditySwap(
            channelId,
            targetPool,
            targetUser,
            U,
            minOut,
            escrowInformation
        );

        // Escrow the pool tokens
        require(_escrowedLiquidityFor[liquiditySwapHash] == address(0));
        _escrowedLiquidityFor[liquiditySwapHash] = fallbackUser;
        _escrowedPoolTokens += poolTokens;

        // Adjustment of the security limit is delayed until ack to avoid
        // a router abusing timeout to circumvent the security limit at a low cost.

        emit SendLiquidity(
            targetPool,
            targetUser,
            poolTokens,
            U,
            liquiditySwapHash
        );

        return U;
    }

    /**
     * @notice Completes a cross-chain liquidity swap by converting units to tokens and depositing
     * @dev No reentry protection since only trusted contracts are called.
     * Called exclusively by the chainInterface.
     * While the description says units are converted to tokens and then deposited, units are converted
     * directly to pool tokens through the following equation:
     *      pt = PT · (1 - exp(-U/sum W_i))/exp(-U/sum W_i)
     * @param sourcePool The source pool
     * @param who The recipient of the pool tokens
     * @param U Number of units to convert into pool tokens.
     * @param minOut Minimum number of tokens to mint. Otherwise: reject.
     * @param swapHash Used to connect 2 swaps within a group. 
     * @return uint256 Number of pool tokens minted to the recipient.
     */
    function receiveLiquidity(
        bytes32 sourcePool,
        address who,
        uint256 U,
        uint256 minOut,
        bytes32 swapHash
    ) external returns (uint256) {
        // The chainInterface is the only valid caller of this function.
        require(msg.sender == _chainInterface);
        _adjustWeights();

        // Check if the swap is according to the swap limits
        updateUnitCapacity(U);

        // Fetch wsum.
        uint256 wsum = _maxUnitCapacity / FixedPointMathLib.LN2;

        // Use the arbitarty integral to compute mint %. It comes as WAD, multiply by totalSupply
        // and divided by WAD to get number of pool tokens.
        uint256 poolTokens = (calcPriceCurveLimitShare(U, wsum) * totalSupply)/FixedPointMathLib.WAD;

        // Check if more than the minimum output is returned.
        if (minOut > poolTokens) revert ReturnInsufficient(poolTokens, minOut);

        // Mint pool tokens for the user.
        _mint(who, poolTokens);

        emit ReceiveLiquidity(sourcePool, who, U, poolTokens, swapHash);

        return poolTokens;
    }

    //-- Escrow Functions --//

    /** 
     * @notice Deletes and releases escrowed tokens to the pool and updates the security limit.
     * @dev Should never revert!  
     * The base implementation exists in CatalystSwapPoolCommon. The function adds security limit
     * adjustment to the implementation to swap volume supported.
     * @param targetUser The recipient of the transaction on the target chain. Encoded in bytes32.
     * @param U The number of units purchased.
     * @param escrowAmount The number of tokens escrowed.
     * @param escrowToken The token escrowed.
     * @param blockNumberMod The block number at which the swap transaction was commited (mod 32)
     */
    function sendSwapAck(
        bytes32 targetUser,
        uint256 U,
        uint256 escrowAmount,
        address escrowToken,
        uint32 blockNumberMod
    ) public override {
        // Execute common escrow logic.
        super.sendSwapAck(targetUser, U, escrowAmount, escrowToken, blockNumberMod);

        // Incoming swaps should be subtracted from the unit flow.
        // It is assumed if the router was fraudulent, that no-one would execute a trade.
        // As a result, if people swap into the pool, we should expect that there is exactly
        // the inswapped amount of trust in the pool. If this wasn't implemented, there would be
        // a maximum daily cross chain volume, which is bad for liquidity providers.
        {
            // Calling timeout and then ack should not be possible. 
            // The initial lines deleting the escrow protects against this.
            uint256 UC = _usedUnitCapacity;
            // If UC < U and we do UC - U < 0 underflow => bad.
            if (UC > U) {
                _usedUnitCapacity = UC - U; // Does not underflow since _usedUnitCapacity > U.
            } else if (UC != 0) {
                // If UC == 0, then we shouldn't do anything. Skip that case.
                // when UC <= U => UC - U <= 0 => max(UC - U, 0) = 0
                _usedUnitCapacity = 0;
            }
        }
    }

    /** 
     * @notice Deletes and releases liquidity escrowed tokens to the pool and updates the security limit.
     * @dev Should never revert!
     * The base implementation exists in CatalystSwapPoolCommon. The function adds security limit
     * adjustment to the implementation to swap volume supported.
     * @param targetUser The recipient of the transaction on the target chain. Encoded in bytes32.
     * @param U The number of units acquired.
     * @param escrowAmount The number of pool tokens escrowed.
     * @param blockNumberMod The block number at which the swap transaction was commited (mod 32)
     */
    function sendLiquidityAck(
        bytes32 targetUser,
        uint256 U,
        uint256 escrowAmount,
        uint32 blockNumberMod
    ) public override {
        // Execute common escrow logic.
        super.sendLiquidityAck(targetUser, U, escrowAmount, blockNumberMod);

        // Incoming swaps should be subtracted from the unit flow.
        // It is assumed if the router was fraudulent, that no-one would execute a trade.
        // As a result, if people swap into the pool, we should expect that there is exactly
        // the inswapped amount of trust in the pool. If this wasn't implemented, there would be
        // a maximum daily cross chain volume, which is bad for liquidity providers.
        {
            // Calling timeout and then ack should not be possible. 
            // The initial lines deleting the escrow protects against this.
            uint256 UC = _usedUnitCapacity;
            // If UC < U and we do UC - U < 0 underflow => bad.
            if (UC > U) {
                _usedUnitCapacity = UC - U; // Does not underflow since _usedUnitCapacity > U.
            } else if (UC != 0) {
                // If UC == 0, then we shouldn't do anything. Skip that case.
                // when UC <= U => UC - U <= 0 => max(UC - U, 0) = 0
                _usedUnitCapacity = 0;
            }
        }
    }
}<|MERGE_RESOLUTION|>--- conflicted
+++ resolved
@@ -668,11 +668,7 @@
             swapHash: assetSwapHash
         });
 
-<<<<<<< HEAD
-        // Send the purchased units to targetPool on the target chain..
-=======
         // Send the purchased units to targetPool on the target chain.
->>>>>>> 2c757b60
         CatalystIBCInterface(_chainInterface).crossChainSwap(
             channelId,
             targetPool,
@@ -689,10 +685,6 @@
         require(_escrowedFor[assetSwapHash] == address(0)); // dev: Escrow already exists.
         _escrowedTokens[fromAsset] += amount - fee;
         _escrowedFor[assetSwapHash] = fallbackUser;
-<<<<<<< HEAD
-
-=======
->>>>>>> 2c757b60
 
         // Governance Fee
         collectGovernanceFee(fromAsset, fee);
