--- conflicted
+++ resolved
@@ -683,12 +683,7 @@
         bytes memory calldata_
     ) public returns (uint256) {
         // Only allow connected pools
-<<<<<<< HEAD
         if (!_poolConnection[channelId][toPool]) revert PoolNotConnected(channelId, toPool);
-
-=======
-        if (!_poolConnection[channelId][targetPool]) revert PoolNotConnected(channelId, targetPool);
->>>>>>> 5a001cbd
         require(fallbackUser != address(0));
 
         _adjustWeights();
@@ -804,12 +799,7 @@
         bytes32 swapHash
     ) public returns (uint256) {
         // Only allow connected pools
-<<<<<<< HEAD
         if (!_poolConnection[channelId][fromPool]) revert PoolNotConnected(channelId, fromPool);
-
-=======
-        if (!_poolConnection[channelId][sourcePool]) revert PoolNotConnected(channelId, sourcePool);
->>>>>>> 5a001cbd
         // The chainInterface is the only valid caller of this function.
         require(msg.sender == _chainInterface);
 
@@ -901,12 +891,8 @@
         bytes memory calldata_
     ) public returns (uint256) {
         // Only allow connected pools
-<<<<<<< HEAD
         if (!_poolConnection[channelId][toPool]) revert PoolNotConnected(channelId, toPool);
 
-=======
-        if (!_poolConnection[channelId][targetPool]) revert PoolNotConnected(channelId, targetPool);
->>>>>>> 5a001cbd
         // Address(0) is not a valid fallback user. (As checking for escrow overlap
         // checks if the fallbackUser != address(0))
         require(fallbackUser != address(0));
