--- conflicted
+++ resolved
@@ -914,13 +914,8 @@
      *      pt = PT · (1 - exp(-U/sum W_i))/exp(-U/sum W_i)
      * @param who The recipient of the pool tokens
      * @param U Number of units to convert into pool tokens.
-<<<<<<< HEAD
-     * @param minOut Minimum number of tokens to mint, otherwise reject.
+     * @param minOut Minimum number of tokens to mint. Otherwise: reject.
      * @param swapHash Used to connect 2 swaps within a group. 
-=======
-     * @param minOut Minimum number of tokens to mint. Otherwise: reject.
-     * @param messageHash Used to connect 2 swaps within a group. 
->>>>>>> 6843f126
      * @return uint256 Number of pool tokens minted to the recipient.
      */
     function receiveLiquidity(
@@ -961,11 +956,7 @@
      * @dev Should never revert!  
      * The base implementation exists in CatalystSwapPoolCommon. The function adds security limit
      * adjustment to the implementation to swap volume supported.
-<<<<<<< HEAD
      * @param targetUser The recipient of the transaction on the target chain. Encoded in bytes32.
-=======
-     * @param messageHash A hash of the cross-chain message used to ensure the message arrives indentical to the sent message.
->>>>>>> 6843f126
      * @param U The number of units purchased.
      * @param escrowAmount The number of tokens escrowed.
      * @param escrowToken The token escrowed.
@@ -1006,11 +997,7 @@
      * @dev Should never revert!
      * The base implementation exists in CatalystSwapPoolCommon. The function adds security limit
      * adjustment to the implementation to swap volume supported.
-<<<<<<< HEAD
      * @param targetUser The recipient of the transaction on the target chain. Encoded in bytes32.
-=======
-     * @param messageHash A hash of the cross-chain message used to ensure the message arrives indentical to the sent message.
->>>>>>> 6843f126
      * @param U The number of units acquired.
      * @param escrowAmount The number of pool tokens escrowed.
      * @param blockNumberMod The block number at which the swap transaction was commited (mod 32)
