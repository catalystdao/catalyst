//SPDX-License-Identifier: Unlicsened

pragma solidity ^0.8.16;

import "@openzeppelin/contracts/token/ERC20/ERC20.sol";
import "@openzeppelin/contracts/token/ERC20/utils/SafeERC20.sol";
<<<<<<< HEAD
=======
import "@openzeppelin/contracts/security/ReentrancyGuard.sol";
>>>>>>> 48b9925b
import "./FixedPointMathLib.sol";
import "./CatalystIBCInterface.sol";
import "./SwapPoolCommon.sol";
import "./ICatalystV1Pool.sol";

/**
 * @title Catalyst: The Multi-Chain Swap pool
 * @author Catalyst Labs
 * @notice Catalyst multi-chain swap pool using the asset specific
 * pricing curve: W/w where W is an asset specific weight and w
 * is the pool balance.
 *
 * The following contract supports between 1 and 3 assets for
 * atomic swaps. To increase the number of tokens supported,
 * change NUMASSETS to the desired maximum token amount.
 * This constant is set in "SwapPoolCommon.sol"
 *
 * The swappool implements the ERC20 specification, such that the
 * contract will be its own pool token.
 * @dev This contract is deployed inactive: It cannot be used as a
 * swap pool as is. To use it, a proxy contract duplicating the
 * logic of this contract needs to be deployed. In vyper, this
 * can be done through (vy >=0.3.4) create_minimal_proxy_to.
 * In Solidity, this can be done through OZ cllones: Clones.clone(...)
 * After deployment of the proxy, call setup(...). This will
 * initialize the pool and prepare it for cross-chain transactions.
 *
 * If connected to a supported cross-chain interface, call
 * createConnection to connect the pool with pools on other chains.
 *
 * Finally, call finishSetup to give up the deployer's control
 * over the pool. 
 * !If finishSetup is not called, the pool can be drained!
 */
<<<<<<< HEAD
contract CatalystSwapPool is CatalystSwapPoolCommon {
=======
contract CatalystSwapPool is CatalystSwapPoolCommon, ReentrancyGuard {
>>>>>>> 48b9925b
    using SafeERC20 for IERC20;

    //--- ERRORS ---//
    // Errors are defined in interfaces/ICatalystV1PoolErrors.sol


    //--- Config ---//
    // Minimum time parameter adjustments can be made with.
    uint256 constant MIN_ADJUSTMENT_TIME = 60 * 60 * 24 * 7;

    // For other config options, see SwapPoolCommon.sol


    //-- Variables --//
    // There are no variables specific to the volatile pool. See SwapPoolCommon.sol

    /**
     * @notice Configures an empty pool.
     * @dev The @param amp is only used as a sanity check and needs to be set to 10**18 (WAD).
     * If less than NUMASSETS are used to setup the pool
     * let the remaining <init_assets> be ZERO_ADDRESS / address(0)
     *
     * Unused weights can be whatever. (0 is recommended.)
     *
     * The initial token amounts should have been sent to the pool before setup is called.
     * Since someone can call setup can claim the initial tokens, this needs to be
     * done atomically!
     *
     * If 0 of a token in init_assets is provided, the setup reverts.
     * @param init_assets A list of the token addresses associated with the pool
     * @param weights The weights associated with the tokens. 
     *                If set to values with low resolotion (<= 10*5), this should be viewed as opt out of governance
     *                weight adjustment. This is not enforced.
     * @param amp Amplification factor. Set to 10**18 for this pool
     * @param governanceFee The Catalyst governance fee portion. Is WAD.
     * @param name_ pool token name.
     * @param symbol_ pool token symbol.
     * @param chaininterface The message wrapper used by the pool. If set to ZERO_ADDRESS / address(0)
                             This should be viewed as opt out of cross-chain swapping.
     * @param setupMaster The address responsible for setting up the pool.
     */
    function setup(
        address[] calldata init_assets,
        uint256[] calldata weights,
        uint256 amp,
        uint256 governanceFee,
        string calldata name_,
        string calldata symbol_,
        address chaininterface,
        address setupMaster
    ) public {
<<<<<<< HEAD
        require(amp == FixedPointMathLib.WAD);
=======
        // Check that the amplification is correct.
        require(amp == FixedPointMathLib.WAD);
        // Check for a misunderstanding regarding how many assets this pool supports.
>>>>>>> 48b9925b
        require(init_assets.length <= NUMASSETS);

        // Store the governance fee.
        _governanceFee = governanceFee;
        
        // Compute the security limit.
        {  //  Stack limitations.
            uint256[] memory initialBalances = new uint256[](NUMASSETS);
            uint256 max_unit_inflow = 0;
            for (uint256 it = 0; it < init_assets.length; it++) {
                address tokenAddress = init_assets[it];
                _tokenIndexing[it] = tokenAddress;
                _weight[tokenAddress] = weights[it];
                // The contract expect tokens to have been sent to it before setup is
                // called. Make sure the pool has more than 0 tokens.
                {
                    uint256 balanceOfSelf = IERC20(tokenAddress).balanceOf(
                        address(this)
                    );
                    initialBalances[it] = balanceOfSelf;
                    require(balanceOfSelf > 0); // dev: 0 tokens provided in setup.
                }

<<<<<<< HEAD
                // The maximum unit flow is \sum Weights. The value is shifted 64
                // since units are always X64.
=======
                // The maximum unit flow is \sum Weights * ln(2). The value is multiplied by 
                // WAD since units are always WAD denominated.
>>>>>>> 48b9925b
                max_unit_inflow += weights[it] * FixedPointMathLib.WAD;
            }
            
            emit Deposit(setupMaster, MINTAMOUNT, initialBalances);
            
            _max_unit_inflow = max_unit_inflow * FixedPointMathLib.LN2;
        }

        // Do common pool setup logic.
        setupBase(name_, symbol_, chaininterface, setupMaster);
    }

    /**
     * @notice Allows Governance to modify the pool weights to optimise liquidity.
     * @dev targetTime needs to be more than MIN_ADJUSTMENT_TIME in the future.
     * !Can be abused by governance to disable the security limit!
     * @param targetTime Once reached, _weight[...] = newWeights[...]
     * @param newWeights The new weights to apply
     */
    function modifyWeights(uint256 targetTime, uint256[] calldata newWeights)
        external
        onlyFactoryOwner
    {
        require(targetTime >= block.timestamp + MIN_ADJUSTMENT_TIME); // dev: targetTime must be more than MIN_ADJUSTMENT_TIME in the future.
        
        // Store adjustment information
        _adjustmentTarget = targetTime;
        _lastModificationTime = block.timestamp;

        // Compute sum weight for security limit.
        uint256 sumWeights = 0;
        for (uint256 it = 0; it < NUMASSETS; it++) {
            address token = _tokenIndexing[it];
            if (token == address(0)) break;
            _targetWeight[token] = newWeights[it];
            sumWeights += newWeights[it];
        }
        uint256 new_max_unit_inflow = sumWeights * FixedPointMathLib.WAD;
<<<<<<< HEAD
        // We don't want to spend gas on each update, updating the security limit. As a result, we decrease security
        // for lower gas cost.
=======
        // We don't want to spend gas to update the security limit on each swap. 
        // As a result, we "disable" it by immediately increasing it.
>>>>>>> 48b9925b
        if (new_max_unit_inflow >= _max_unit_inflow) {
            // immediately set higher security limit to ensure the limit isn't reached.

            // ! The governance can disable the security limit by setting targetTime = max(uint256)
            // ! with newWeights = (max(uint256)/sumWeights) / FixedPointMathLib.WAD. 
            // ! Since the router and the governance are assumbed to be independent, this is not a security issue.
            // ! Alt: Call with higher weights and then immediately call with lower weights.
            _max_unit_inflow = new_max_unit_inflow;
            _target_max_unit_inflow = 0;
        } else {
            // Don't update the security limit now but delay it until the weights are set.

            // Decreases of the security limit can also be a way to remove the security limit. However, if the
            // weights are kept low (=1) (for cheaper tx costs), then this is non-issue since it cannot be
            // decerased further.
            _target_max_unit_inflow = new_max_unit_inflow;
        }

        emit ModifyWeights(targetTime, newWeights);
    }

    /**
     * @notice If the governance requests a weight change, this function will adjust the pool weights.
     * @dev Called first thing on every function depending on weights.
     */
    function _W() internal {
        // We might use adjustment target more than once. Since we don't change it, lets store it.
        uint256 adjTarget = _adjustmentTarget;

        if (adjTarget != 0) {
            // We need to use lastModification again. Store it.
            uint256 lastModification = _lastModificationTime;

            // If no time has passed since last update, then we don't need to update anything.
            if (block.timestamp == lastModification) return; 

            // If the current time is past the adjustment the weights needs to be finalized.
            if (block.timestamp >= adjTarget) {
                for (uint256 it = 0; it < NUMASSETS; it++) {
                    address token = _tokenIndexing[it];
                    if (token == address(0)) break;

                    uint256 targetWeight = _targetWeight[token];
                    // Only save weights if they are differnet.
                    if (_weight[token] != targetWeight) {
                        _weight[token] = targetWeight;
                    }
                }
                // Set weightAdjustmentTime to 0. This ensures the first if statement is never entered.
                _adjustmentTarget = 0;
                _lastModificationTime = block.timestamp;

                uint256 target_max_unit_inflow = _target_max_unit_inflow;
                // If the security limit was decreased, decrease it now.
                if (target_max_unit_inflow != 0) {
                    _max_unit_inflow = target_max_unit_inflow;
                    _target_max_unit_inflow = 0;
                }
                return;
            }
            // Calculate partial weight change
            for (uint256 it = 0; it < NUMASSETS; it++) {
                address token = _tokenIndexing[it];
                if (token == address(0)) break;

                uint256 targetWeight = _targetWeight[token];
                uint256 currentWeight = _weight[token];

                // If the weight has already been reached, skip the mathematics.
                if (currentWeight == targetWeight) {
                    continue;
                }

                if (targetWeight > currentWeight) {
                    // if the weights are increased then targetWeight - currentWeight > 0.
                    // Add the change to the current weight.
                    _weight[token] = currentWeight + (
                        (targetWeight - currentWeight) * (block.timestamp - lastModification)
                    ) / (adjTarget - lastModification);
                } else {
                    // if the weights are decreased then targetWeight - currentWeight < 0.
                    // Subtract the change from the current weights.
                    _weight[token] = currentWeight - (
                        (currentWeight - targetWeight) * (block.timestamp - lastModification)
                    ) / (adjTarget - lastModification);
                }
            }
            _lastModificationTime = block.timestamp;
        }
    }

    //--- Swap integrals ---//

    /**
     * @notice Computes the integral \int_{A}^{A+x} W/w dw = W ln((A+x)/A)
     * The value is returned as units, which is always WAD.
     * @dev All input amounts should be the raw numbers and not WAD.
     * Since units are always multiplifed by WAD, the function
     * should be treated as mathematically *native*.
     * @param input The input amount.
     * @param A The current pool balance of the x token.
     * @param W The weight of the x token.
     * @return uint256 Group specific units (units are **always** WAD).
     */
    function compute_integral(
        uint256 input,
        uint256 A,
        uint256 W
    ) internal pure returns (uint256) {
<<<<<<< HEAD
        // Notice, A + in and A are not X64 but bigdiv64 is used anyway.
        // That is because _log2X64 requires an X64 number.
        // Shifting A + in and A before dividing returns:
        // ((A + in) * 2**64) / ((A) * 2**64) * 2**64 = (A + _in) / A * 2**64
        // Thus the shifting cancels and is not needed.
        return W * uint256(FixedPointMathLib.lnWad(int256(FixedPointMathLib.divWadDown(A + input, A))));
    }


    /**
     * @notice Solves the equation U = \int_{A-_out}^{A} W/(w · ln(2)) dw for _out
     *     = B_1 · (1 - 2^(-U/W_0))
     *
     * The value is returned as output token.
     * @dev All input amounts should be the raw numbers and not X64.
     * Since units are always denominated in X64, the function
     * should be treated as mathematically *native*.
     * @param U Input units. Is technically X64 but can be treated as not.
     * @param B The current pool balance of the _out token.
     * @param W The pool weight of the _out token.
     * @return Output denominated in output token.
=======
        // Notice, A + in and A are WAD but divWadDown is used anyway.
        // That is because lnWad requires a scaled number.
        return W * uint256(FixedPointMathLib.lnWad(int256(FixedPointMathLib.divWadDown(A + input, A))));
    }

    /**
     * @notice Solves the equation U = \int_{B-y}^{B} W/w dw for y = B · (1 - exp(-U/W))
     * The value is returned as output token. (not WAD)
     * @dev All input amounts should be the raw numbers and not WAD.
     * Since units are always multiplifed by WAD, the function
     * should be treated as mathematically *native*.
     * @param U Incoming group specific units.
     * @param B The current pool balance of the y token.
     * @param W The weight of the y token.
     * @return uint25 Output denominated in output token. (not WAD)
>>>>>>> 48b9925b
     */
    function solve_integral(
        uint256 U,
        uint256 B,
        uint256 W
    ) internal pure returns (uint256) {
        return (B * (FixedPointMathLib.WAD - uint256(FixedPointMathLib.expWad(-int256(U / W))))) / FixedPointMathLib.WAD;
    }
<<<<<<< HEAD

=======
>>>>>>> 48b9925b

    /**
     * @notice Solves the equation
     *     \int_{A}^{A+x} W_a/w dw = \int_{B-y}^{B} W_b/w dw for y =  B · (1 - ((A+x)/A)^(-W_a/W_b))
     *
     * Alternatively, the integral can be computed through:
     *      solve_integral(_compute_integral(input, A, W_A), B, W_B).
     *      However, complete_integral is very slightly cheaper since it delays a division.
     *      (Apart from that, the mathematical operations are the same.)
     * @dev All input amounts should be the raw numbers and not X64.
     * @param input The input amount.
     * @param A The current pool balance of the x token.
     * @param B The current pool balance of the y token.
     * @param W_A The weight of the x token.
     * @param W_B TThe weight of the y token.
     * @return uint256 Output denominated in output token.
     */
    function complete_integral(
        uint256 input,
        uint256 A,
        uint256 B,
        uint256 W_A,
        uint256 W_B
    ) internal pure returns (uint256) {
        // (A+input)/A >= 1 as in >= 0. As a result, invfpow should be used.
        // Notice, bigdiv64 is used twice on value not x64. This is because a x64
        // shifted valued is required for invfpow in both arguments.
        uint256 U = FixedPointMathLib.WAD - uint256(FixedPointMathLib.powWad(int256(FixedPointMathLib.divWadDown(A + input, A)), int256(FixedPointMathLib.divWadDown(W_A, W_B))));
        return (B * U) / FixedPointMathLib.WAD;
    }

    /**
     * @notice Solves the non-unique swap integral.
     * @dev The function is only to be used for liquidity swaps.
     * Read solve_integral for more documentation.
     * @param U Input units.
     * @param W The generalised weights.
     * @return uint256 Output denominated in percentage of pool.
     */
<<<<<<< HEAD
    function arbitrary_solve_integralX64(uint256 U, uint256 W)
        internal
        pure
        returns (uint256)
    {
        uint256 invp = uint256(FixedPointMathLib.expWad(-int256(U / W)));
        return FixedPointMathLib.divWadDown(FixedPointMathLib.WAD - invp, invp);
=======
    function arbitrary_solve_integral(
        uint256 U,
        uint256 W
    ) internal pure returns (uint256) {
        // Compute the non pool ownership share. (1 - pool ownership share)
        uint256 npos = uint256(FixedPointMathLib.expWad(-int256(U / W)));
        // Convert the pool non ownership share to % of current pool.
        // That is: y = share/(1-share) => (1-npos)/(1-(1-npos)) = (1-npos/npos)
        return FixedPointMathLib.divWadDown(FixedPointMathLib.WAD - npos, npos);
>>>>>>> 48b9925b
    }

    /**
     * @notice Computes the return of SwapToUnits, without executing one.
     * @param from The address of the token to sell.
     * @param amount The amount of from token to sell.
<<<<<<< HEAD
     * @return uint256 specific units in X64 (units are **always** X64).
=======
     * @return uint256 Group specific units.
>>>>>>> 48b9925b
     */
    function dry_swap_to_unit(
        address from,
        uint256 amount
    ) public view returns (uint256) {
        // A high => less units returned. Do not subtract the escrow amount
        uint256 A = IERC20(from).balanceOf(address(this));
        uint256 W = _weight[from];

        // If a token is not part of the pool, W is 0. This returns 0 by
        // multiplication with 0.
        return compute_integral(amount, A, W);
    }

    /**
     * @notice Computes the output of SwapFromUnits, without executing one.
     * @param to The address of the token to buy.
     * @param U The number of units used to buy to.
<<<<<<< HEAD
     * @return Output denominated in output token.
=======
     * @return uint256 Number of purchased tokens.
>>>>>>> 48b9925b
     */
    function dry_swap_from_unit(
        address to,
        uint256 U
    ) public view returns (uint256) {
        // A low => less tokens returned. Subtract the escrow amount to decrease the balance.
        uint256 B = IERC20(to).balanceOf(address(this)) - _escrowedTokens[to];
        uint256 W = _weight[to];

<<<<<<< HEAD
=======
        // If someone were to purchase a token which is not part of the pool on setup
        // they would just add value to the pool. We don't care about it.
        // However, it will revert since the solved integral contains U/W and when
        // W = 0 then U/W returns division by 0 error.
>>>>>>> 48b9925b
        return solve_integral(U, B, W);
    }

    /**
     * @notice Computes the output of SwapToAndFromUnits, without executing one.
     * @dev If the pool weights of the 2 tokens are equal, a very simple curve is used.
     * @param from The address of the token to sell.
     * @param to The address of the token to buy.
<<<<<<< HEAD
     * @param input The amount of _from token to sell for to token.
=======
     * @param amount The amount of from token to sell for to token.
>>>>>>> 48b9925b
     * @return Output denominated in to token.
     */
    function dry_swap_both(
        address from,
        address to,
<<<<<<< HEAD
        uint256 input
=======
        uint256 amount
>>>>>>> 48b9925b
    ) public view returns (uint256) {
        uint256 A = IERC20(from).balanceOf(address(this));
        uint256 B = IERC20(to).balanceOf(address(this)) - _escrowedTokens[to];
        uint256 W_A = _weight[from];
        uint256 W_B = _weight[to];

        // The swap equation simplifies to the ordinary constant product if the
        // token weights are equal. This equation is even simpler than approx.
        if (W_A == W_B)
            // Saves ~7500 gas.
<<<<<<< HEAD
            return (B * input) / (A + input);
=======
            return (B * amount) / (A + amount);
>>>>>>> 48b9925b

        // If the token doesn't exist, W_A is 0.
        // Then invfpowX64 returns 1 which is subtracted from 1 => returns 0.
        return complete_integral(amount, A, B, W_A, W_B);
    }

    /**
     * @notice Deposits a user configurable amount of tokens.
     * @dev Requires approvals for all tokens within the pool.
     * It is advised that the deposit matches the pool's %token distribution.
     * @param tokenAmounts An array of the tokens amounts to be deposited.
     * @param minOut The minimum number of pool tokens to be minted.
     */
    function depositMixed(
        uint256[] calldata tokenAmounts,
        uint256 minOut
    ) nonReentrant() external returns(uint256) {
        // Smaller initial_totalSupply => fewer pool tokens minted: _escrowedPoolTokens is not added.
        uint256 initial_totalSupply = totalSupply(); 

        uint256 WSUM = 0;
        uint256 U = 0;
        for (uint256 it = 0; it < NUMASSETS; it++) {
            address token = _tokenIndexing[it];
            if (token == address(0)) break;

            uint256 weight = _weight[token];
            WSUM += weight;

             // A high => less units returned. Do not subtract the escrow amount
            uint256 At = IERC20(token).balanceOf(address(this)) - tokenAmounts[it];

            U += compute_integral(tokenAmounts[it], At, weight);

            IERC20(token).safeTransferFrom(
                msg.sender,
                address(this),
                tokenAmounts[it]
            ); // dev: User doesn't have enough tokens;
        }

<<<<<<< HEAD
        uint256 poolTokens;
        poolTokens = (initial_totalSupply * arbitrary_solve_integralX64(U, WSUM)) / FixedPointMathLib.WAD;
        // Emit the event
        emit Deposit(msg.sender, poolTokens, tokenAmounts);
=======
        uint256 poolTokens = (initial_totalSupply * arbitrary_solve_integral(U, WSUM)) / FixedPointMathLib.WAD;

        // Check that the minimum output is honored.
>>>>>>> 48b9925b
        require(minOut <= poolTokens, SWAP_RETURN_INSUFFICIENT);

        // Emit the deposit event
        emit Deposit(msg.sender, poolTokens, tokenAmounts);

        // Mint the desired number of pool tokens to the user.
        _mint(msg.sender, poolTokens);

        return poolTokens;
    }

    /**
     * @notice Burns poolTokens and releases the symmetrical share of tokens to the burner. 
     * This doesn't change the pool price.
     * @dev This is the cheapest way to withdraw.
     * @param poolTokens The number of pool tokens to burn.
     * @param minOut The minimum token output. If less is returned, the tranasction reverts.
     */
    function withdrawAll(uint256 poolTokens, uint256[] calldata minOut)
        nonReentrant() external returns(uint256[] memory)
    {
        // Cache totalSupply. This saves up to ~200 gas.
        uint256 initial_totalSupply = totalSupply() + _escrowedPoolTokens;

        // Since we have already cached totalSupply, we might as well burn the tokens
        // now. If the user doesn't have enough tokens, they save a bit of gas.
        _burn(msg.sender, poolTokens);

        // For later event logging, the amounts transferred to the pool are stored.
        uint256[] memory amounts = new uint256[](NUMASSETS);
        for (uint256 it = 0; it < NUMASSETS; it++) {
            address token = _tokenIndexing[it];
            if (token == address(0)) break;

            // Withdrawals should returns less, so the escrowed tokens are subtracted.
            uint256 At = IERC20(token).balanceOf(address(this)) - _escrowedTokens[token];

            // Number of tokens which can be released given poolTokens.
            uint256 tokenAmount = (At * poolTokens) / initial_totalSupply;

            require(tokenAmount >= minOut[it], SWAP_RETURN_INSUFFICIENT);

            // Transferring of the released tokens.
            amounts[it] = tokenAmount;
            IERC20(token).safeTransfer(msg.sender, tokenAmount);
        }

        // Emit the event
        emit Withdraw(msg.sender, poolTokens, amounts);

        return amounts;
    }

    /**
     * @notice Burns poolTokens and release a token distribution which can be set by the user.
     * @dev It is advised that the withdraw matches the pool's %token distribution.
     * @param poolTokens The number of pool tokens to withdraw
     * @param withdrawRatioX64 The percentage of units used to withdraw. In the following special scheme: U_a = U · withdrawRatio[0], U_b = (U - U_a) · withdrawRatio[1], U_c = (U - U_a - U_b) · withdrawRatio[2], .... Is Wad.
     * @param minOuts The minimum number of tokens withdrawn.
     */
    function withdrawMixed(
        uint256 poolTokens,
        uint256[] calldata withdrawRatioX64,
        uint256[] calldata minOuts
    ) nonReentrant() external returns(uint256[] memory) {
        // cache totalSupply. This saves a bit of gas.
        uint256 initial_totalSupply = totalSupply() + _escrowedPoolTokens;

        // Since we have already cached totalSupply, we might as well burn the tokens
        // now. If the user doesn't have enough tokens, they save a bit of gas.
        _burn(msg.sender, poolTokens);

        address[] memory tokenIndexed = new address[](NUMASSETS);
        uint256[] memory weights = new uint256[](NUMASSETS);

        // Compute the weight sum. And cache all storage.
        uint256 WSUM = 0;
        for (uint256 it = 0; it < NUMASSETS; it++) {
            address token = _tokenIndexing[it];
            if (token == address(0)) break;
            tokenIndexed[it] = token;
            uint256 weight = _weight[token];
            weights[it] = weight;
            WSUM += weight;
        }

<<<<<<< HEAD
=======
        // Compute the unit worth of the pool tokens.
>>>>>>> 48b9925b
        uint256 U = uint256(FixedPointMathLib.lnWad(
            int256(FixedPointMathLib.divWadDown(initial_totalSupply, initial_totalSupply - poolTokens)
        ))) * WSUM;

        // For later event logging, the amounts transferred to the pool are stored.
        uint256[] memory amounts = new uint256[](NUMASSETS);
        for (uint256 it = 0; it < NUMASSETS; it++) {
            // If there are no units remaning, stop the loop.
            if (U == 0) break;

<<<<<<< HEAD
            uint256 U_i = (U * withdrawRatioX64[it]) / FixedPointMathLib.WAD;
            if (U_i == 0) continue;
            U -= U_i;
=======
            // Find how many units are to be used for used for the token in the current it.
            uint256 U_i = (U * withdrawRatioX64[it]) / FixedPointMathLib.WAD;
            if (U_i == 0) continue;  // If no tokens are to be used, skip the logic.
            U -= U_i;  // Subtract the number of units used.
>>>>>>> 48b9925b
            address token = tokenIndexed[it];

            // Withdrawals should returns less, so the escrowed tokens are subtracted.
            uint256 At = IERC20(token).balanceOf(address(this)) - _escrowedTokens[token];

<<<<<<< HEAD
=======
            // Units are shared between "liquidity units" and "token units". As such, we just
            // need to convert the units to tokens.
>>>>>>> 48b9925b
            uint256 tokenAmount = solve_integral(U_i, At, weights[it]);

            require(minOuts[it] <= tokenAmount, SWAP_RETURN_INSUFFICIENT);
            amounts[it] = tokenAmount;

            // Transfer the released tokens.
            IERC20(token).safeTransfer(msg.sender, tokenAmount);
        }

        // Emit the event
        emit Withdraw(msg.sender, poolTokens, amounts);

        return amounts;
    }

    /**
     * @notice A swap between 2 assets within the pool. Is atomic.
     * @param fromAsset The asset the user wants to sell.
     * @param toAsset The asset the user wants to buy
     * @param amount The amount of fromAsset the user wants to sell
<<<<<<< HEAD
     * @param minOut The minimum output of _toAsset the user wants.
=======
     * @param minOut The minimum output of toAsset the user wants.
>>>>>>> 48b9925b
     */
    function localswap(
        address fromAsset,
        address toAsset,
        uint256 amount,
        uint256 minOut
<<<<<<< HEAD
    ) public returns (uint256) {
        _W();
        uint256 fee = FixedPointMathLib.mulWadDown(amount, _poolFeeX64);
=======
    ) nonReentrant() public returns (uint256) {
        _W();
        uint256 fee = FixedPointMathLib.mulWadDown(amount, _poolFee);
>>>>>>> 48b9925b

        // Calculate the swap return value.
        uint256 out = dry_swap_both(fromAsset, toAsset, amount - fee);

        // Check if the calculated returned value is more than the minimum output.
        require(out >= minOut, SWAP_RETURN_INSUFFICIENT);

        IERC20(toAsset).safeTransfer(msg.sender, out);
        IERC20(fromAsset).safeTransferFrom(msg.sender, address(this), amount);

        emit LocalSwap(msg.sender, fromAsset, toAsset, amount, out);

        return out;
    }

<<<<<<< HEAD

    // @nonreentrant('lock')
=======
>>>>>>> 48b9925b
    /**
     * @notice Initiate a cross-chain swap by purchasing units and transfer them to another pool.
     * @dev Encoding addresses in bytes32 can be done be computed with:
     * Vyper: convert(<poolAddress>, bytes32)
     * Solidity: abi.encode(<poolAddress>)
     * Brownie: brownie.convert.to_bytes(<poolAddress>, type_str="bytes32")
     * @param channelId The target chain identifier.
     * @param targetPool The target pool on the target chain encoded in bytes32.
     * @param targetUser The recipient of the transaction on the target chain. Encoded in bytes32.
     * @param fromAsset The asset the user wants to sell.
     * @param toAssetIndex The index of the asset the user wants to buy in the target pool.
     * @param amount The number of fromAsset to sell to the pool.
     * @param minOut The minimum number of returned tokens to the targetUser on the target chain.
     * @param fallbackUser If the transaction fails send the escrowed funds to this address
     * @param calldata_ Data field if a call should be made on the target chain. 
     * Should be encoded abi.encode(<address>,<data>)
     */
    function swapToUnits(
        bytes32 channelId,
        bytes32 targetPool,
        bytes32 targetUser,
        address fromAsset,
        uint8 toAssetIndex,
        uint256 amount,
        uint256 minOut,
        address fallbackUser,
        bytes memory calldata_
    ) public returns (uint256) {
        require(fallbackUser != address(0));
        _W();
        // uint256 fee = mulX64(amount, _poolFee);

        // Calculate the group specific units bought.
        uint256 U = dry_swap_to_unit(
            fromAsset,
<<<<<<< HEAD
            amount - FixedPointMathLib.mulWadDown(amount, _poolFeeX64)
=======
            amount - FixedPointMathLib.mulWadDown(amount, _poolFee)
>>>>>>> 48b9925b
        );

        bytes32 messageHash;
        {
            TokenEscrow memory escrowInformation = TokenEscrow({
<<<<<<< HEAD
                amount: amount - FixedPointMathLib.mulWadDown(amount, _poolFeeX64),
=======
                amount: amount - FixedPointMathLib.mulWadDown(amount, _poolFee),
>>>>>>> 48b9925b
                token: fromAsset
            });

            // Send the purchased units to targetPool on the target chain..
            messageHash = CatalystIBCInterface(_chaininterface).crossChainSwap(
                channelId,
                targetPool,
                targetUser,
                toAssetIndex,
                U,
                minOut,
                escrowInformation,
                calldata_
            );
        }

        // Escrow the tokens
<<<<<<< HEAD
        require(_escrowedFor[messageHash] == address(0)); // User cannot supply fallbackUser = address(0)
        _escrowedTokens[fromAsset] += amount - FixedPointMathLib.mulWadDown(amount, _poolFeeX64);
=======
        require(_escrowedFor[messageHash] == address(0)); // dev: Escrow already exists.
        _escrowedTokens[fromAsset] += amount - FixedPointMathLib.mulWadDown(amount, _poolFee);
>>>>>>> 48b9925b
        _escrowedFor[messageHash] = fallbackUser;

        {
            // Governance Fee
            uint256 governanceFee = _governanceFee;
            if (governanceFee != 0) {
                uint256 governancePart = FixedPointMathLib.mulWadDown(
<<<<<<< HEAD
                    FixedPointMathLib.mulWadDown(amount, _poolFeeX64),
=======
                    FixedPointMathLib.mulWadDown(amount, _poolFee),
>>>>>>> 48b9925b
                    governanceFee
                );
                IERC20(fromAsset).safeTransfer(factoryOwner(), governancePart);
            }
        }

        // Collect the tokens from the user.
        IERC20(fromAsset).safeTransferFrom(msg.sender, address(this), amount);

        // Adjustment of the security limit is delayed until ack to avoid
        // a router abusing timeout to circumvent the security limit at low cost.

        emit SwapToUnits(
            targetPool,
            targetUser,
            fromAsset,
            toAssetIndex,
            amount,
            U,
            minOut,
            messageHash
        );

        return U;
    }

    function swapToUnits(
        bytes32 channelId,
        bytes32 targetPool,
        bytes32 targetUser,
        address fromAsset,
        uint8 toAssetIndex,
        uint256 amount,
        uint256 minOut,
        address fallbackUser
    ) external returns (uint256) {
        bytes memory calldata_ = new bytes(0);
        return
            swapToUnits(
                channelId,
                targetPool,
                targetUser,
                fromAsset,
                toAssetIndex,
                amount,
                minOut,
                fallbackUser,
                calldata_
            );
    }

    /**
     * @notice Completes a cross-chain swap by converting units to the desired token (toAsset)
     * @dev Can only be called by the chaininterface, as there is no way to check validity of units.
     * @param toAssetIndex Index of the asset to be purchased with _U units.
     * @param who The recipient of toAsset
     * @param U Number of units to convert into toAsset.
     * @param minOut Minimum number of tokens bought. Reverts if less.
<<<<<<< HEAD
=======
     * @param messageHash Used to connect 2 swaps within a group. 
>>>>>>> 48b9925b
     */
    function swapFromUnits(
        uint256 toAssetIndex,
        address who,
        uint256 U,
        uint256 minOut,
        bytes32 messageHash
    ) public returns (uint256) {
        _W();
        // The chaininterface is the only valid caller of this function.
        require(msg.sender == _chaininterface);

        // Convert the asset index (toAsset) into the asset to be purchased.
        address toAsset = _tokenIndexing[toAssetIndex];

        // Check if the swap is according to the swap limits
        checkAndSetUnitCapacity(U);

        // Calculate the swap return value.
        uint256 purchasedTokens = dry_swap_from_unit(toAsset, U);

        require(minOut <= purchasedTokens, SWAP_RETURN_INSUFFICIENT);

        // Send the return value to the user.
        IERC20(toAsset).safeTransfer(who, purchasedTokens);

        emit SwapFromUnits(who, toAsset, U, purchasedTokens, messageHash);

        return purchasedTokens; // Unused.
    }

    function swapFromUnits(
        uint256 toAssetIndex,
        address who,
        uint256 U,
        uint256 minOut,
        bytes32 messageHash,
        address dataTarget,
        bytes calldata data
    ) external returns (uint256) {
        uint256 purchasedTokens = swapFromUnits(
            toAssetIndex,
            who,
            U,
            minOut,
            messageHash
        );

        // Let users define custom logic which should be executed after the swap.
        // The logic is not contained within a try - except so if the logic reverts
        // the transaction will timeout. If this is not desired, wrap further logic
        // in a try - except at dataTarget.
        ICatalystReceiver(dataTarget).onCatalystCall(purchasedTokens, data);

        return purchasedTokens;
    }

    //--- Liquidity swapping ---//
    // Because of the way pool tokens work in a group of pools, there
    // needs to be a way for users to easily get a distributed stake.
    // Liquidity swaps is a macro implemented  on the smart contract level to:
    // 1. Withdraw tokens.
    // 2. Convert tokens to units & transfer to target pool.
    // 3. Convert units to an even mix of tokens.
    // 4. Deposit the even mix of tokens.
    // In 1 user invocation.

    /**
     * @notice Initiate a cross-chain liquidity swap by lowering liquidity
     * and transfer the liquidity units to another pool.
     * @dev No reentry protection since only trusted contracts are called.
     * @param channelId The target chain identifier.
     * @param targetPool The target pool on the target chain encoded in bytes32.
     * @param targetUser The recipient of the transaction on the target chain. Encoded in bytes32.
     * @param poolTokens The number of pool tokens to exchange
     * @param minOut The minimum number of pool tokens to mint on target pool.
     */
    function outLiquidity(
        bytes32 channelId,
        bytes32 targetPool,
        bytes32 targetUser,
        uint256 poolTokens,
        uint256 minOut,
        address fallbackUser
    ) external returns (uint256) {
        // There needs to be provided a valid fallbackUser.
        require(fallbackUser != address(0));
        // Update weights
        _W();

        uint256 initial_totalSupply = totalSupply() + _escrowedPoolTokens;

        // Since we have already cached totalSupply, we might as well burn the tokens
        // now. If the user doesn't have enough tokens, they save a bit of gas.
        _burn(msg.sender, poolTokens);

        // Compute the weight sum.
        uint256 WSUM = 0;
        for (uint256 it = 0; it < NUMASSETS; it++) {
            address token = _tokenIndexing[it];
            if (token == address(0)) break;

            WSUM += _weight[token];
        }

<<<<<<< HEAD
        uint256 U = uint256(FixedPointMathLib.lnWad(int256(
            FixedPointMathLib.divWadDown(initial_totalSupply, initial_totalSupply - poolTokens)
        ))) * WSUM;
=======
        // Compute the unit value of the provided poolTokens.
        uint256 U = uint256(FixedPointMathLib.lnWad(int256(
            FixedPointMathLib.divWadDown(initial_totalSupply, initial_totalSupply - poolTokens)
        ))) * WSUM;

>>>>>>> 48b9925b

        bytes32 messageHash;
        {
            
            LiquidityEscrow memory escrowInformation = LiquidityEscrow({
                poolTokens: poolTokens
            });

            // Transfer the units to the target pools.
            messageHash = CatalystIBCInterface(_chaininterface).liquiditySwap(
                channelId,
                targetPool,
                targetUser,
                U,
                minOut,
                escrowInformation
            );
        }

        
        // Escrow the pool tokens
        require(_escrowedLiquidityFor[messageHash] == address(0));
        _escrowedLiquidityFor[messageHash] = fallbackUser;
        _escrowedPoolTokens += poolTokens;

        // Adjustment of the security limit is delayed until ack to avoid
        // a router abusing timeout to circumvent the security limit at low cost.

        emit SwapToLiquidityUnits(
            targetPool,
            targetUser,
            poolTokens,
            U,
            messageHash
        );

        return U;
    }

    /**
     * @notice Completes a cross-chain swap by converting liquidity units to pool tokens
     * @dev No reentry protection since only trusted contracts are called.
     * Called exclusively by the chaininterface.
     * @param who The recipient of pool tokens
     * @param U Number of units to convert into pool tokens.
     * @param minOut Minimum number of tokens to mint, otherwise reject.
     * @param messageHash Used to connect 2 swaps within a group. 
     */
    function inLiquidity(
        address who,
        uint256 U,
        uint256 minOut,
        bytes32 messageHash
    ) external returns (uint256) {
        _W();
        // The chaininterface is the only valid caller of this function.
        require(msg.sender == _chaininterface);

        // Check if the swap is according to the swap limits
        checkAndSetUnitCapacity(U);

        // Compute the weight sum.
        address token0;
        uint256 WSUM = 0; // Is not X64.
        for (uint256 it = 0; it < NUMASSETS; it++) {
            address token = _tokenIndexing[it];
            if (it == 0) token0 = token;
            if (token == address(0)) break;

            WSUM += _weight[token]; // Is not X64.
        }

<<<<<<< HEAD
        // Since we know the relationship between the current pool assets (it being the current balances)
        // we only need to derive one. For simplifity, the first asset is always used.
        // address token0;
        uint256 poolTokens = (arbitrary_solve_integralX64(U, WSUM) * totalSupply())/FixedPointMathLib.WAD;
=======
        // Use the arbitarty integral to compute the pool ownership percentage.
        // The function then converts ownership percentage into mint %.
        uint256 poolTokens = (arbitrary_solve_integral(U, WSUM) * totalSupply())/FixedPointMathLib.WAD;
>>>>>>> 48b9925b

        // Check if the user would accept the mint.
        require(minOut <= poolTokens, SWAP_RETURN_INSUFFICIENT);

        // Mint pool tokens for the user.
        _mint(who, poolTokens);

        emit SwapFromLiquidityUnits(who, U, poolTokens, messageHash);

        return poolTokens;
    }
}<|MERGE_RESOLUTION|>--- conflicted
+++ resolved
@@ -4,10 +4,7 @@
 
 import "@openzeppelin/contracts/token/ERC20/ERC20.sol";
 import "@openzeppelin/contracts/token/ERC20/utils/SafeERC20.sol";
-<<<<<<< HEAD
-=======
 import "@openzeppelin/contracts/security/ReentrancyGuard.sol";
->>>>>>> 48b9925b
 import "./FixedPointMathLib.sol";
 import "./CatalystIBCInterface.sol";
 import "./SwapPoolCommon.sol";
@@ -42,11 +39,7 @@
  * over the pool. 
  * !If finishSetup is not called, the pool can be drained!
  */
-<<<<<<< HEAD
-contract CatalystSwapPool is CatalystSwapPoolCommon {
-=======
 contract CatalystSwapPool is CatalystSwapPoolCommon, ReentrancyGuard {
->>>>>>> 48b9925b
     using SafeERC20 for IERC20;
 
     //--- ERRORS ---//
@@ -98,13 +91,9 @@
         address chaininterface,
         address setupMaster
     ) public {
-<<<<<<< HEAD
-        require(amp == FixedPointMathLib.WAD);
-=======
         // Check that the amplification is correct.
         require(amp == FixedPointMathLib.WAD);
         // Check for a misunderstanding regarding how many assets this pool supports.
->>>>>>> 48b9925b
         require(init_assets.length <= NUMASSETS);
 
         // Store the governance fee.
@@ -128,13 +117,8 @@
                     require(balanceOfSelf > 0); // dev: 0 tokens provided in setup.
                 }
 
-<<<<<<< HEAD
-                // The maximum unit flow is \sum Weights. The value is shifted 64
-                // since units are always X64.
-=======
                 // The maximum unit flow is \sum Weights * ln(2). The value is multiplied by 
                 // WAD since units are always WAD denominated.
->>>>>>> 48b9925b
                 max_unit_inflow += weights[it] * FixedPointMathLib.WAD;
             }
             
@@ -173,13 +157,8 @@
             sumWeights += newWeights[it];
         }
         uint256 new_max_unit_inflow = sumWeights * FixedPointMathLib.WAD;
-<<<<<<< HEAD
-        // We don't want to spend gas on each update, updating the security limit. As a result, we decrease security
-        // for lower gas cost.
-=======
         // We don't want to spend gas to update the security limit on each swap. 
         // As a result, we "disable" it by immediately increasing it.
->>>>>>> 48b9925b
         if (new_max_unit_inflow >= _max_unit_inflow) {
             // immediately set higher security limit to ensure the limit isn't reached.
 
@@ -289,29 +268,6 @@
         uint256 A,
         uint256 W
     ) internal pure returns (uint256) {
-<<<<<<< HEAD
-        // Notice, A + in and A are not X64 but bigdiv64 is used anyway.
-        // That is because _log2X64 requires an X64 number.
-        // Shifting A + in and A before dividing returns:
-        // ((A + in) * 2**64) / ((A) * 2**64) * 2**64 = (A + _in) / A * 2**64
-        // Thus the shifting cancels and is not needed.
-        return W * uint256(FixedPointMathLib.lnWad(int256(FixedPointMathLib.divWadDown(A + input, A))));
-    }
-
-
-    /**
-     * @notice Solves the equation U = \int_{A-_out}^{A} W/(w · ln(2)) dw for _out
-     *     = B_1 · (1 - 2^(-U/W_0))
-     *
-     * The value is returned as output token.
-     * @dev All input amounts should be the raw numbers and not X64.
-     * Since units are always denominated in X64, the function
-     * should be treated as mathematically *native*.
-     * @param U Input units. Is technically X64 but can be treated as not.
-     * @param B The current pool balance of the _out token.
-     * @param W The pool weight of the _out token.
-     * @return Output denominated in output token.
-=======
         // Notice, A + in and A are WAD but divWadDown is used anyway.
         // That is because lnWad requires a scaled number.
         return W * uint256(FixedPointMathLib.lnWad(int256(FixedPointMathLib.divWadDown(A + input, A))));
@@ -327,7 +283,6 @@
      * @param B The current pool balance of the y token.
      * @param W The weight of the y token.
      * @return uint25 Output denominated in output token. (not WAD)
->>>>>>> 48b9925b
      */
     function solve_integral(
         uint256 U,
@@ -336,10 +291,6 @@
     ) internal pure returns (uint256) {
         return (B * (FixedPointMathLib.WAD - uint256(FixedPointMathLib.expWad(-int256(U / W))))) / FixedPointMathLib.WAD;
     }
-<<<<<<< HEAD
-
-=======
->>>>>>> 48b9925b
 
     /**
      * @notice Solves the equation
@@ -379,15 +330,6 @@
      * @param W The generalised weights.
      * @return uint256 Output denominated in percentage of pool.
      */
-<<<<<<< HEAD
-    function arbitrary_solve_integralX64(uint256 U, uint256 W)
-        internal
-        pure
-        returns (uint256)
-    {
-        uint256 invp = uint256(FixedPointMathLib.expWad(-int256(U / W)));
-        return FixedPointMathLib.divWadDown(FixedPointMathLib.WAD - invp, invp);
-=======
     function arbitrary_solve_integral(
         uint256 U,
         uint256 W
@@ -397,18 +339,13 @@
         // Convert the pool non ownership share to % of current pool.
         // That is: y = share/(1-share) => (1-npos)/(1-(1-npos)) = (1-npos/npos)
         return FixedPointMathLib.divWadDown(FixedPointMathLib.WAD - npos, npos);
->>>>>>> 48b9925b
     }
 
     /**
      * @notice Computes the return of SwapToUnits, without executing one.
      * @param from The address of the token to sell.
      * @param amount The amount of from token to sell.
-<<<<<<< HEAD
-     * @return uint256 specific units in X64 (units are **always** X64).
-=======
      * @return uint256 Group specific units.
->>>>>>> 48b9925b
      */
     function dry_swap_to_unit(
         address from,
@@ -427,11 +364,7 @@
      * @notice Computes the output of SwapFromUnits, without executing one.
      * @param to The address of the token to buy.
      * @param U The number of units used to buy to.
-<<<<<<< HEAD
-     * @return Output denominated in output token.
-=======
      * @return uint256 Number of purchased tokens.
->>>>>>> 48b9925b
      */
     function dry_swap_from_unit(
         address to,
@@ -441,13 +374,10 @@
         uint256 B = IERC20(to).balanceOf(address(this)) - _escrowedTokens[to];
         uint256 W = _weight[to];
 
-<<<<<<< HEAD
-=======
         // If someone were to purchase a token which is not part of the pool on setup
         // they would just add value to the pool. We don't care about it.
         // However, it will revert since the solved integral contains U/W and when
         // W = 0 then U/W returns division by 0 error.
->>>>>>> 48b9925b
         return solve_integral(U, B, W);
     }
 
@@ -456,21 +386,13 @@
      * @dev If the pool weights of the 2 tokens are equal, a very simple curve is used.
      * @param from The address of the token to sell.
      * @param to The address of the token to buy.
-<<<<<<< HEAD
-     * @param input The amount of _from token to sell for to token.
-=======
      * @param amount The amount of from token to sell for to token.
->>>>>>> 48b9925b
      * @return Output denominated in to token.
      */
     function dry_swap_both(
         address from,
         address to,
-<<<<<<< HEAD
-        uint256 input
-=======
         uint256 amount
->>>>>>> 48b9925b
     ) public view returns (uint256) {
         uint256 A = IERC20(from).balanceOf(address(this));
         uint256 B = IERC20(to).balanceOf(address(this)) - _escrowedTokens[to];
@@ -481,11 +403,7 @@
         // token weights are equal. This equation is even simpler than approx.
         if (W_A == W_B)
             // Saves ~7500 gas.
-<<<<<<< HEAD
-            return (B * input) / (A + input);
-=======
             return (B * amount) / (A + amount);
->>>>>>> 48b9925b
 
         // If the token doesn't exist, W_A is 0.
         // Then invfpowX64 returns 1 which is subtracted from 1 => returns 0.
@@ -527,16 +445,9 @@
             ); // dev: User doesn't have enough tokens;
         }
 
-<<<<<<< HEAD
-        uint256 poolTokens;
-        poolTokens = (initial_totalSupply * arbitrary_solve_integralX64(U, WSUM)) / FixedPointMathLib.WAD;
-        // Emit the event
-        emit Deposit(msg.sender, poolTokens, tokenAmounts);
-=======
         uint256 poolTokens = (initial_totalSupply * arbitrary_solve_integral(U, WSUM)) / FixedPointMathLib.WAD;
 
         // Check that the minimum output is honored.
->>>>>>> 48b9925b
         require(minOut <= poolTokens, SWAP_RETURN_INSUFFICIENT);
 
         // Emit the deposit event
@@ -623,10 +534,7 @@
             WSUM += weight;
         }
 
-<<<<<<< HEAD
-=======
         // Compute the unit worth of the pool tokens.
->>>>>>> 48b9925b
         uint256 U = uint256(FixedPointMathLib.lnWad(
             int256(FixedPointMathLib.divWadDown(initial_totalSupply, initial_totalSupply - poolTokens)
         ))) * WSUM;
@@ -637,26 +545,17 @@
             // If there are no units remaning, stop the loop.
             if (U == 0) break;
 
-<<<<<<< HEAD
-            uint256 U_i = (U * withdrawRatioX64[it]) / FixedPointMathLib.WAD;
-            if (U_i == 0) continue;
-            U -= U_i;
-=======
             // Find how many units are to be used for used for the token in the current it.
             uint256 U_i = (U * withdrawRatioX64[it]) / FixedPointMathLib.WAD;
             if (U_i == 0) continue;  // If no tokens are to be used, skip the logic.
             U -= U_i;  // Subtract the number of units used.
->>>>>>> 48b9925b
             address token = tokenIndexed[it];
 
             // Withdrawals should returns less, so the escrowed tokens are subtracted.
             uint256 At = IERC20(token).balanceOf(address(this)) - _escrowedTokens[token];
 
-<<<<<<< HEAD
-=======
             // Units are shared between "liquidity units" and "token units". As such, we just
             // need to convert the units to tokens.
->>>>>>> 48b9925b
             uint256 tokenAmount = solve_integral(U_i, At, weights[it]);
 
             require(minOuts[it] <= tokenAmount, SWAP_RETURN_INSUFFICIENT);
@@ -677,26 +576,16 @@
      * @param fromAsset The asset the user wants to sell.
      * @param toAsset The asset the user wants to buy
      * @param amount The amount of fromAsset the user wants to sell
-<<<<<<< HEAD
-     * @param minOut The minimum output of _toAsset the user wants.
-=======
      * @param minOut The minimum output of toAsset the user wants.
->>>>>>> 48b9925b
      */
     function localswap(
         address fromAsset,
         address toAsset,
         uint256 amount,
         uint256 minOut
-<<<<<<< HEAD
-    ) public returns (uint256) {
-        _W();
-        uint256 fee = FixedPointMathLib.mulWadDown(amount, _poolFeeX64);
-=======
     ) nonReentrant() public returns (uint256) {
         _W();
         uint256 fee = FixedPointMathLib.mulWadDown(amount, _poolFee);
->>>>>>> 48b9925b
 
         // Calculate the swap return value.
         uint256 out = dry_swap_both(fromAsset, toAsset, amount - fee);
@@ -712,11 +601,6 @@
         return out;
     }
 
-<<<<<<< HEAD
-
-    // @nonreentrant('lock')
-=======
->>>>>>> 48b9925b
     /**
      * @notice Initiate a cross-chain swap by purchasing units and transfer them to another pool.
      * @dev Encoding addresses in bytes32 can be done be computed with:
@@ -752,21 +636,13 @@
         // Calculate the group specific units bought.
         uint256 U = dry_swap_to_unit(
             fromAsset,
-<<<<<<< HEAD
-            amount - FixedPointMathLib.mulWadDown(amount, _poolFeeX64)
-=======
             amount - FixedPointMathLib.mulWadDown(amount, _poolFee)
->>>>>>> 48b9925b
         );
 
         bytes32 messageHash;
         {
             TokenEscrow memory escrowInformation = TokenEscrow({
-<<<<<<< HEAD
-                amount: amount - FixedPointMathLib.mulWadDown(amount, _poolFeeX64),
-=======
                 amount: amount - FixedPointMathLib.mulWadDown(amount, _poolFee),
->>>>>>> 48b9925b
                 token: fromAsset
             });
 
@@ -784,13 +660,8 @@
         }
 
         // Escrow the tokens
-<<<<<<< HEAD
-        require(_escrowedFor[messageHash] == address(0)); // User cannot supply fallbackUser = address(0)
-        _escrowedTokens[fromAsset] += amount - FixedPointMathLib.mulWadDown(amount, _poolFeeX64);
-=======
         require(_escrowedFor[messageHash] == address(0)); // dev: Escrow already exists.
         _escrowedTokens[fromAsset] += amount - FixedPointMathLib.mulWadDown(amount, _poolFee);
->>>>>>> 48b9925b
         _escrowedFor[messageHash] = fallbackUser;
 
         {
@@ -798,11 +669,7 @@
             uint256 governanceFee = _governanceFee;
             if (governanceFee != 0) {
                 uint256 governancePart = FixedPointMathLib.mulWadDown(
-<<<<<<< HEAD
-                    FixedPointMathLib.mulWadDown(amount, _poolFeeX64),
-=======
                     FixedPointMathLib.mulWadDown(amount, _poolFee),
->>>>>>> 48b9925b
                     governanceFee
                 );
                 IERC20(fromAsset).safeTransfer(factoryOwner(), governancePart);
@@ -861,10 +728,7 @@
      * @param who The recipient of toAsset
      * @param U Number of units to convert into toAsset.
      * @param minOut Minimum number of tokens bought. Reverts if less.
-<<<<<<< HEAD
-=======
      * @param messageHash Used to connect 2 swaps within a group. 
->>>>>>> 48b9925b
      */
     function swapFromUnits(
         uint256 toAssetIndex,
@@ -970,17 +834,11 @@
             WSUM += _weight[token];
         }
 
-<<<<<<< HEAD
-        uint256 U = uint256(FixedPointMathLib.lnWad(int256(
-            FixedPointMathLib.divWadDown(initial_totalSupply, initial_totalSupply - poolTokens)
-        ))) * WSUM;
-=======
         // Compute the unit value of the provided poolTokens.
         uint256 U = uint256(FixedPointMathLib.lnWad(int256(
             FixedPointMathLib.divWadDown(initial_totalSupply, initial_totalSupply - poolTokens)
         ))) * WSUM;
 
->>>>>>> 48b9925b
 
         bytes32 messageHash;
         {
@@ -1053,16 +911,9 @@
             WSUM += _weight[token]; // Is not X64.
         }
 
-<<<<<<< HEAD
-        // Since we know the relationship between the current pool assets (it being the current balances)
-        // we only need to derive one. For simplifity, the first asset is always used.
-        // address token0;
-        uint256 poolTokens = (arbitrary_solve_integralX64(U, WSUM) * totalSupply())/FixedPointMathLib.WAD;
-=======
         // Use the arbitarty integral to compute the pool ownership percentage.
         // The function then converts ownership percentage into mint %.
         uint256 poolTokens = (arbitrary_solve_integral(U, WSUM) * totalSupply())/FixedPointMathLib.WAD;
->>>>>>> 48b9925b
 
         // Check if the user would accept the mint.
         require(minOut <= poolTokens, SWAP_RETURN_INSUFFICIENT);
