--- conflicted
+++ resolved
@@ -252,7 +252,6 @@
 
             // CCI sets dataLength > 0 if calldata is passed.
             if (dataLength != 0) {
-<<<<<<< HEAD
                 ICatalystV1Pool(toPool).receiveAsset(
                     bytes32(packet.src.channelId),                                       // connectionId
                     fromPool,                                                            // fromPool
@@ -264,8 +263,7 @@
                     abi.decode(data[ CTX0_DATA_START : CTX0_DATA_START+32 ], (address)), // dataTarget
                     data[ CTX0_DATA_START+32 : dataLength-32 ]                           // dataArguments
                 );
-            }
-            else {
+            } else {
                 ICatalystV1Pool(toPool).receiveAsset(
                     bytes32(packet.src.channelId),                                       // connectionId
                     fromPool,                                                            // fromPool
@@ -274,28 +272,6 @@
                     uint256(bytes32(data[ UNITS_START : UNITS_END ])),                   // units
                     uint256(bytes32(data[ CTX0_MIN_OUT_START : CTX0_MIN_OUT_END ])),     // minOut
                     bytes32(data[ CTX0_SWAP_HASH_START : CTX0_SWAP_HASH_END ])           // swapHash
-=======
-                ICatalystV1Pool(toPool).receiveSwap(
-                    bytes32(packet.src.channelId),                                          // connectionId
-                    fromPool,                                                               // fromPool
-                    uint8(data[CTX0_TO_ASSET_INDEX_POS]),                                   // toAssetIndex
-                    abi.decode(data[ TO_ACCOUNT_START : TO_ACCOUNT_END ], (address)),       // toAccount
-                    uint256(bytes32(data[ UNITS_START : UNITS_END ])),                      // units
-                    uint256(bytes32(data[ CTX0_MIN_OUT_START : CTX0_MIN_OUT_END ])),        // minOut
-                    bytes32(data[ CTX0_SWAP_HASH_START : CTX0_SWAP_HASH_END ]),             // swapHash
-                    abi.decode(data[ CTX0_DATA_START : CTX0_DATA_START+32 ], (address)),    // dataTarget
-                    data[ CTX0_DATA_START+32 : CTX0_DATA_START+dataLength-32 ]              // dataArguments
-                );
-            } else {
-                ICatalystV1Pool(toPool).receiveSwap(
-                    bytes32(packet.src.channelId),                                          // connectionId
-                    fromPool,                                                               // fromPool
-                    uint8(data[CTX0_TO_ASSET_INDEX_POS]),                                   // toAssetIndex
-                    abi.decode(data[ TO_ACCOUNT_START : TO_ACCOUNT_END ], (address)),       // toAccount
-                    uint256(bytes32(data[ UNITS_START : UNITS_END ])),                      // units
-                    uint256(bytes32(data[ CTX0_MIN_OUT_START : CTX0_MIN_OUT_END ])),        // minOut
-                    bytes32(data[ CTX0_SWAP_HASH_START : CTX0_SWAP_HASH_END ])              // swapHash
->>>>>>> 5a001cbd
                 );
             }
 
