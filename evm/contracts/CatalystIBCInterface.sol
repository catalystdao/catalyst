--- conflicted
+++ resolved
@@ -125,29 +125,7 @@
             preparedCalldata
         );
 
-<<<<<<< HEAD
-        // abi.encode allways encodes to 32 bytes.
-=======
-        // Encode everything into:
-
-        /* 
-            0 _context : Bytes[1]
-            1-32 _fromPool : bytes32
-            33-64 _pool : bytes32
-            65-96 _targetUser : bytes32
-            97-128 _U : uint265
-            129 _assetIndex : uint8
-            130-161 _minOut : uint256
-            162-193 _escrowAmount : uint256
-            194-225 _escrowToken : bytes32
-            226-257 _swapHash: bytes32
-            258-261 _blockNumber: bytes4
-            262-263 _customDataLength : uint16
-            264-295+_customDataLength-32 _customData : bytes...
-        */
-
         // abi.encode always encodes to 32 bytes.
->>>>>>> 2c757b60
         // abi.encodePacked encodes in the smallest possible bytes.
         // 32 bytes are reserved for addresses (for chain compatibility)..
         // Ethereum addresses only use 20 bytes, so abi.encodePacked returns 20 bytes whereas abi.encode returns 32 bytes.
@@ -208,13 +186,9 @@
             );
         }
 
-<<<<<<< HEAD
         // Encode payload. See CatalystIBCPayload.sol for the payload definition
 
-        // abi.encode allways encodes to 32 bytes.
-=======
         // abi.encode always encodes to 32 bytes.
->>>>>>> 2c757b60
         // abi.encodePacked encodes in the smallest possible bytes.
         // 32 bytes are reserved for addresses (for chain compatibility)..
         // Ethereum addresses only use 20 bytes, so abi.encodePacked returns 20 bytes whereas abi.encode returns 32 bytes.
@@ -230,11 +204,7 @@
             escrowInformation.poolTokens,
             uint32(block.number % 2**32),
             escrowInformation.swapHash,
-<<<<<<< HEAD
             uint8(0)                        // Set DATA length to 0
-=======
-            uint8(0)
->>>>>>> 2c757b60
         );
 
         IbcDispatcher(IBCDispatcher).sendIbcPacket(
@@ -260,36 +230,21 @@
         // Check if the flag 0x01 is set. If it is, it is a liquidity swap.
         if (context == CTX1_LIQUIDITY_SWAP) {
             ICatalystV1Pool(fromPool).sendLiquidityAck(
-<<<<<<< HEAD
                 bytes32(data[ TO_ACCOUNT_START : TO_ACCOUNT_END ]),                         // toAccount
                 uint256(bytes32(data[ UNITS_START : UNITS_END ])),                          // units
                 uint256(bytes32(data[ CTX1_FROM_AMOUNT_START : CTX1_FROM_AMOUNT_END ])),    // fromAmount
                 uint32(bytes4(data[ CTX1_BLOCK_NUMBER_START : CTX1_BLOCK_NUMBER_END ]))     // block number
-=======
-                bytes32(data[65:97]), // targetUser
-                U,
-                uint256(bytes32(data[161:193])), // escrowAmount
-                uint32(bytes4(data[193:197])) // block number
->>>>>>> 2c757b60
             );
             return;
         } 
         // Otherwise, it is an ordinary swap.
 
         ICatalystV1Pool(fromPool).sendSwapAck(
-<<<<<<< HEAD
             bytes32(data[ TO_ACCOUNT_START : TO_ACCOUNT_END ]),                             // toAccount
             uint256(bytes32(data[ UNITS_START : UNITS_END ])),                              // units
             uint256(bytes32(data[ CTX0_FROM_AMOUNT_START : CTX0_FROM_AMOUNT_END ])),        // fromAmount
             abi.decode(data[ CTX0_FROM_ASSET_START : CTX0_FROM_ASSET_END ], (address)),     // fromAsset
             uint32(bytes4(data[ CTX0_BLOCK_NUMBER_START : CTX0_BLOCK_NUMBER_END ]))         // block number
-=======
-            bytes32(data[65:97]), // targetUser
-            U,
-            uint256(bytes32(data[162:194])), // escrowAmount
-            abi.decode(data[194:226], (address)), // escrowToken
-            uint32(bytes4(data[226:230])) // block number
->>>>>>> 2c757b60
         );
     }
 
@@ -308,35 +263,20 @@
 
         if (context == CTX1_LIQUIDITY_SWAP) {
             ICatalystV1Pool(fromPool).sendLiquidityTimeout(
-<<<<<<< HEAD
                 bytes32(data[ TO_ACCOUNT_START : TO_ACCOUNT_END ]),                         // toAccount
                 uint256(bytes32(data[ UNITS_START : UNITS_END ])),                          // units
                 uint256(bytes32(data[ CTX1_FROM_AMOUNT_START : CTX1_FROM_AMOUNT_END ])),    // fromAmount
                 uint32(bytes4(data[ CTX1_BLOCK_NUMBER_START : CTX1_BLOCK_NUMBER_END ]))     // block number
-=======
-                bytes32(data[65:97]), // targetUser
-                U,
-                uint256(bytes32(data[161:193])), // escrowAmount
-                uint32(bytes4(data[193:197])) // block number
->>>>>>> 2c757b60
             );
             return;
         }
 
         ICatalystV1Pool(fromPool).sendSwapTimeout(
-<<<<<<< HEAD
             bytes32(data[ TO_ACCOUNT_START : TO_ACCOUNT_END ]),                             // toAccount
             uint256(bytes32(data[ UNITS_START : UNITS_END ])),                              // units
             uint256(bytes32(data[ CTX0_FROM_AMOUNT_START : CTX0_FROM_AMOUNT_END ])),        // fromAmount
             abi.decode(data[ CTX0_FROM_ASSET_START : CTX0_FROM_ASSET_END ], (address)),     // fromAsset
             uint32(bytes4(data[ CTX0_BLOCK_NUMBER_START : CTX0_BLOCK_NUMBER_END ]))         // block number
-=======
-            bytes32(data[65:97]), // targetUser
-            U,
-            uint256(bytes32(data[162:194])), // escrowAmount
-            abi.decode(data[194:226], (address)), // escrowToken
-            uint32(bytes4(data[226:230])) // block number
->>>>>>> 2c757b60
         );
         
     }
@@ -350,7 +290,6 @@
         // TODO: Enable
         // require(IBCDispatcher == msg.sender, ONLY_IBC_CALLER);
 
-<<<<<<< HEAD
         bytes1 context = data[CONTEXT_POS];
         bytes32 fromPool = bytes32(data[ FROM_POOL_START : FROM_POOL_END ]);
         address toPool = abi.decode(data[ TO_POOL_START : TO_POOL_END ], (address));
@@ -369,50 +308,11 @@
                 uint256(bytes32(data[ UNITS_START : UNITS_END ])),                  // units
                 uint256(bytes32(data[ CTX1_MIN_OUT_START : CTX1_MIN_OUT_END ])),    // minOut
                 bytes32(data[ CTX1_SWAP_HASH_START : CTX1_SWAP_HASH_END ])          // swapHash
-=======
-        /* 
-            0 _context : Bytes[1]
-            1-32 _fromPool : bytes32
-            33-64 _pool : bytes32
-        */
-        bytes1 _context = data[0];
-        address pool = abi.decode(data[33:65], (address));
-        bytes32 fromPool = bytes32(data[1:33]);
-
-        {
-            bytes32 channelId = bytes32(packet.src.channelId);
-            require(
-                checkConnection[channelId][bytes32(data[33:65])][fromPool],
-                NO_CONNECTION
-            );
-        }
-
-        // Check if the swap is a liquidity swap.
-        if ((_context & 0x01) != 0) {
-            /*
-                65-96 _who : bytes32
-                97-128 U : uint256
-                129-160 _minOut : uint256
-                161-192 _escrowAmount : uint256
-             */
-            address who = abi.decode(data[65:97], (address));
-            uint256 U = uint256(bytes32(data[97:129]));
-            uint256 minOut = uint256(bytes32(data[129:161]));
-            bytes32 swapHash = bytes32(data[197:229]);
-
-            ICatalystV1Pool(pool).receiveLiquidity(
-                fromPool,
-                who,
-                U,
-                minOut,
-                swapHash
->>>>>>> 2c757b60
             );
 
             return;
         }
-<<<<<<< HEAD
-        // It swap not, so it is an asset swap.
+        // It is not, so it is an asset swap.
 
         uint16 dataLength = uint16(bytes2(data[CTX0_DATA_LENGTH_START:CTX0_DATA_LENGTH_END]));
 
@@ -438,51 +338,6 @@
             uint256(bytes32(data[ UNITS_START : UNITS_END ])),                       // units
             uint256(bytes32(data[ CTX0_MIN_OUT_START : CTX0_MIN_OUT_END ])),         // minOut
             bytes32(data[ CTX0_SWAP_HASH_START : CTX0_SWAP_HASH_END ])               // swapHash
-=======
-        // It is not, so it is an asset swap.
-        
-        /* 
-            65-96 _who : bytes32
-            97-128 _U : uint256
-            129 _assetIndex : uint8
-            130-161 _minOut : uint256
-            162-193 _escrowAmount : uint256
-            194-225 _escrowToken : bytes32
-            226-227 _customDataLength : 
-            228-259+_customDataLength-32 _customData : bytes...
-        */
-        // Stack limit reached:
-        // uint8 assetIndex = uint8(data[129]);
-        // address who = abi.decode(data[65:97], (address));
-        // uint256 U = uint256(bytes32(data[97:129]));
-        // uint256 minOut = uint256(bytes32(data[130:162]));
-
-        uint16 customDataLength = uint16(bytes2(data[226:228]));
-
-        // CCI sets customDataLength > 0 if calldata is passed.
-        if (customDataLength != 0) {
-            address callDataTarget = abi.decode(data[228:260], (address));
-            bytes memory calldata_ = data[260:260 + customDataLength - 32];
-            ICatalystV1Pool(pool).receiveSwap(
-                bytes32(data[1:33]), // sourcePool
-                uint8(data[129]), // assetIndex
-                abi.decode(data[65:97], (address)), // who
-                uint256(bytes32(data[97:129])), // U
-                uint256(bytes32(data[130:162])), // minOut
-                bytes32(data[230:262]), // swapHash
-                callDataTarget,
-                calldata_
-            );
-            return;
-        }
-        ICatalystV1Pool(pool).receiveSwap(
-            bytes32(data[1:33]), // sourcePool
-            uint8(data[129]), // assetIndex
-            abi.decode(data[65:97], (address)), // who
-            uint256(bytes32(data[97:129])), // U
-            uint256(bytes32(data[130:162])), // minOut
-            bytes32(data[230:262])  // swapHash
->>>>>>> 2c757b60
         );
 
     }
