--- conflicted
+++ resolved
@@ -346,11 +346,7 @@
     /** 
      * @notice Implements basic ack logic: Deletes and releases tokens to the pool
      * @dev Should never revert! For security limit adjustments, the implementation should be overwritten.
-<<<<<<< HEAD
      * @param targetUser The recipient of the transaction on the target chain. Encoded in bytes32.
-=======
-     * @param messageHash A hash of the cross-chain message ensure the message arrives identical to the sent message.
->>>>>>> 6843f126
      * @param U The number of units initially purchased.
      * @param escrowAmount The number of tokens escrowed.
      * @param escrowToken The token escrowed.
@@ -380,11 +376,7 @@
     /** 
      * @notice Implements basic timeout logic: Deletes and sends tokens to the user.
      * @dev Should never revert!
-<<<<<<< HEAD
      * @param targetUser The recipient of the transaction on the target chain. Encoded in bytes32.
-=======
-     * @param messageHash A hash of the cross-chain message ensure the message arrives identical to the sent message.
->>>>>>> 6843f126
      * @param U The number of units initially purchased.
      * @param escrowAmount The number of tokens escrowed.
      * @param escrowToken The token escrowed.
@@ -416,11 +408,7 @@
     /** 
      * @notice Implements basic liquidity ack logic: Deletes and releases pool tokens to the pool.
      * @dev Should never revert! For security limit adjustments, the implementation should be overwritten.
-<<<<<<< HEAD
      * @param targetUser The recipient of the transaction on the target chain. Encoded in bytes32.
-=======
-     * @param messageHash A hash of the cross-chain message ensure the message arrives identical to the sent message.
->>>>>>> 6843f126
      * @param U The number of units initially acquired.
      * @param escrowAmount The number of pool tokens escrowed.
      * @param blockNumberMod The block number at which the swap transaction was commited (mod 32)
@@ -447,11 +435,7 @@
     /** 
      * @notice Implements basic liquidity timeout logic: Deletes and sends pool tokens to the user.
      * @dev Should never revert!
-<<<<<<< HEAD
      * @param targetUser The recipient of the transaction on the target chain. Encoded in bytes32.
-=======
-     * @param messageHash A hash of the cross-chain message ensure the message arrives identical to the sent message.
->>>>>>> 6843f126
      * @param U The number of units initially acquired.
      * @param escrowAmount The number of pool tokens escrowed.
      * @param blockNumberMod The block number at which the swap transaction was commited (mod 32)
