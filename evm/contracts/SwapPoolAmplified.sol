--- conflicted
+++ resolved
@@ -909,21 +909,14 @@
             uint32(block.number % 2**32)
         );
 
-<<<<<<< HEAD
-=======
         // Wrap the escrow information into a struct. This reduces the stack-print.
->>>>>>> 2c757b60
         TokenEscrow memory escrowInformation = TokenEscrow({
             amount: amount - fee,
             token: fromAsset,
             swapHash: assetSwapHash
         });
 
-<<<<<<< HEAD
-        // Send the purchased units to targetPool on chain.
-=======
         // Send the purchased units to targetPool on the target chain.
->>>>>>> 2c757b60
         CatalystIBCInterface(_chainInterface).crossChainSwap(
             channelId,
             targetPool,
@@ -935,12 +928,8 @@
             calldata_
         );
 
-<<<<<<< HEAD
-        // Escrow the tokens
-=======
         // Escrow the tokens used to purchase units. These will be sent back if transaction
         // doesn't arrive / timeout.
->>>>>>> 2c757b60
         require(_escrowedFor[assetSwapHash] == address(0)); // dev: Escrow already exists.
         _escrowedTokens[fromAsset] += amount - fee;
         _escrowedFor[assetSwapHash] = fallbackUser;
@@ -996,17 +985,10 @@
 
     /**
      * @notice Completes a cross-chain swap by converting units to the desired token (toAsset)
-<<<<<<< HEAD
-     * @dev Can only be called by the chainInterface, as there is no way to check validity of units.
-     * @param sourcePool The source pool.
-     * @param toAssetIndex Index of the asset to be purchased with _U units.
-     * @param who The recipient of toAsset
-=======
      * @dev Can only be called by the chainInterface.
      * @param sourcePool The source pool.
      * @param toAssetIndex Index of the asset to be purchased with Units.
      * @param who The recipient.
->>>>>>> 2c757b60
      * @param U Number of units to convert into toAsset.
      * @param minOut Minimum number of tokens bought. Reverts if less.
      * @param swapHash Used to connect 2 swaps within a group. 
@@ -1169,22 +1151,15 @@
             uint32(block.number % 2**32)
         );
 
-<<<<<<< HEAD
-=======
         // Wrap the escrow information into a struct. This reduces the stack-print.
         // (Not really since only pool tokens are wrapped.)
         // However, the struct keeps the structure of swaps similar.
->>>>>>> 2c757b60
         LiquidityEscrow memory escrowInformation = LiquidityEscrow({
             poolTokens: poolTokens,
             swapHash: liquiditySwapHash
         });
 
-<<<<<<< HEAD
-        // Sending the liquidity units over.
-=======
         // Transfer the units to the target pools.
->>>>>>> 2c757b60
         CatalystIBCInterface(_chainInterface).liquiditySwap(
             channelId,
             targetPool,
@@ -1217,13 +1192,6 @@
      * @notice Completes a cross-chain liquidity swap by converting units to tokens and depositing
      * @dev No reentry protection since only trusted contracts are called.
      * Called exclusively by the chainInterface.
-<<<<<<< HEAD
-     * @param sourcePool The source pool
-     * @param who The recipient of pool tokens
-     * @param U Number of units to convert into pool tokens.
-     * @param minOut Minimum number of tokens to mint, otherwise reject.
-     * @param swapHash Used to connect 2 swaps within a group. 
-=======
      * While the description says units are converted to tokens and then deposited, units are converted
      * directly to pool tokens through the following equation:
      *      pt = PT · (1 - exp(-U/sum W_i))/exp(-U/sum W_i)
@@ -1233,7 +1201,6 @@
      * @param minOut Minimum number of tokens to mint. Otherwise: reject.
      * @param swapHash Used to connect 2 swaps within a group. 
      * @return uint256 Number of pool tokens minted to the recipient.
->>>>>>> 2c757b60
      */
     function receiveLiquidity(
         bytes32 sourcePool,
@@ -1376,11 +1343,7 @@
      * The base implementation exists in CatalystSwapPoolCommon. The function adds security limit
      * adjustment to the implementation to swap volume supported.
      * @param targetUser The recipient of the transaction on the target chain. Encoded in bytes32.
-<<<<<<< HEAD
-     * @param U The number of units purchased.
-=======
      * @param U The number of units acquired.
->>>>>>> 2c757b60
      * @param escrowAmount The number of tokens escrowed.
      * @param escrowToken The token escrowed.
      * @param blockNumberMod The block number at which the swap transaction was commited (mod 32)
