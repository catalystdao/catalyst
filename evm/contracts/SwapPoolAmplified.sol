//SPDX-License-Identifier: Unlicensed

pragma solidity ^0.8.16;

import "@openzeppelin/contracts/token/ERC20/ERC20.sol";
import "@openzeppelin/contracts/token/ERC20/utils/SafeERC20.sol";
import "@openzeppelin/contracts/security/ReentrancyGuard.sol";
import "./FixedPointMathLib.sol";
import "./CatalystIBCInterface.sol";
import "./SwapPoolCommon.sol";
import "./ICatalystV1Pool.sol";

/**
 * @title Catalyst: The Multi-Chain Swap pool
 * @author Catalyst Labs
 * @notice Catalyst multi-chain swap pool using the asset specific
 * pricing curve: 1/w^\theta (1 - \theta) where \theta is 
 * the group amplification and w is the pool balance.
 *
 * The following contract supports between 1 and 3 assets for
 * atomic swaps. To increase the number of tokens supported,
 * change MAX_ASSETS to the desired maximum token amount.
 * This constant is set in "SwapPoolCommon.sol"
 *
 * The swappool implements the ERC20 specification, such that the
 * swappool contract also defines the pool token.
 * @dev This contract is deployed inactive: It cannot be used as a
 * swap pool as is. To use it, a proxy contract duplicating the
 * logic of this contract needs to be deployed. In Vyper, this
 * can be done through (vy >=0.3.4) create_minimal_proxy_to.
 * In Solidity, this can be done through OZ clones: Clones.clone(...)
 * After deployment of the proxy, call setup(...). This will
 * initialize the pool and prepare it for cross-chain transactions.
 *
 * If connected to a supported cross-chain interface, call
 * setConnection to connect the pool with pools on other chains.
 *
 * Finally, call finishSetup to give up the deployer's control
 * over the pool. 
 * !If finishSetup is not called, the pool can be drained!
 */
contract CatalystSwapPoolAmplified is CatalystSwapPoolCommon, ReentrancyGuard {
    using SafeERC20 for IERC20;

    //--- ERRORS ---//
    // Errors are defined in interfaces/ICatalystV1PoolErrors.sol

    //--- Config ---//
    // Minimum time parameter adjustments can be made with.
    uint256 constant MIN_ADJUSTMENT_TIME = 60 * 60 * 24 * 7;
    // When the swap is a very small size of the pool, the swaps
    // returns slightly more. To counteract this, an additional fee
    // slightly larger than the error is added. The below constants
    // determines when this fee is added and the size.
    uint256 constant SMALL_SWAP_RATIO = FixedPointMathLib.WAD/10**6;
    uint256 constant SMALL_SWAP_RETURN = 95*FixedPointMathLib.WAD/100;

    // For other config options, see SwapPoolCommon.sol

    //-- Variables --//
    uint256 public _amp;
    uint256 public _targetAmplification;

    // To keep track of group ownership, the pool needs to keep track of
    // the local unit balance. That is, do other pools own or owe assets to this pool?
    int256 public _unitTracker;

    constructor(address factory_) CatalystSwapPoolCommon(factory_) {}

    /**
     * @notice Configures an empty pool.
     * @dev If less than MAX_ASSETS are used to initiate the pool
     * let the remaining <assets> be ZERO_ADDRESS / address(0)
     *
     * Unused weights can be whatever. (0 is recommended.)
     *
     * The initial token amounts should have been sent to the pool before setup is called.
     * Since someone can call setup can claim the initial tokens, this needs to be
     * done atomically!
     *
     * If 0 of a token in assets is provided, the setup reverts.
     * @param assets A list of the token addresses associated with the pool
     * @param weights Amplified weights to bring the price into a true 1:1 swap. That is:
     * i_t \cdot W_i = j_t \cdot W_j \forall i, j when P_i(i_t) = P_j(j_t).
     * in other words, weights are used to compensate for the difference in decmials. (or non 1:1 swaps.)
     * @param amp Amplification factor. Should be < 10**18.
     * @param depositor The address depositing the initial token balances.
     */
    function initializeSwapCurves(
        address[] calldata assets,
        uint256[] calldata weights,
        uint256 amp,
        address depositor
    ) public {
        require(msg.sender == FACTORY && _tokenIndexing[0] == address(0));  // dev: swap curves may only be initialized once by the factory
        // Check that the amplification is correct.
        require(amp < FixedPointMathLib.WAD);  // dev: amplification not set correctly.
        // Check for a misunderstanding regarding how many assets this pool supports.
        require(assets.length > 0 && assets.length <= MAX_ASSETS);  // dev: invalid asset count

        _amp = amp;
        _targetAmplification = amp;

        // Compute the security limit.
        uint256[] memory initialBalances = new uint256[](MAX_ASSETS);
        uint256 maxUnitCapacity = 0;
        for (uint256 it = 0; it < assets.length; ++it) {

            address tokenAddress = assets[it];
            _tokenIndexing[it] = tokenAddress;

            uint256 weight = weights[it];
            require(weight > 0);       // dev: invalid 0-valued weight provided
            _weight[tokenAddress] = weight;

            // The contract expects the tokens to have been sent to it before setup is
            // called. Make sure the pool has more than 0 tokens.
            uint256 balanceOfSelf = IERC20(tokenAddress).balanceOf(address(this));
            require(balanceOfSelf > 0); // dev: 0 tokens provided in setup.
            initialBalances[it] = balanceOfSelf;

            maxUnitCapacity += weight * balanceOfSelf;
        }

        _maxUnitCapacity = maxUnitCapacity;

        // Mint pool tokens for pool creator.
        _mint(depositor, INITIAL_MINT_AMOUNT);

        emit Deposit(depositor, INITIAL_MINT_AMOUNT, initialBalances);
    }

    /** 
     * @notice  Returns the current cross-chain swap capacity. 
     * @dev Overwrites the common implementation because of the
     * differences as to how it is used. As a result, this always returns
     * half of _maxUnitCapacity.
     */
    function getUnitCapacity() public view override returns (uint256) {
        return super.getUnitCapacity() / 2;
    }

    /**
     * @notice Allows Governance to modify the pool weights to optimise liquidity.
     * @dev targetTime needs to be more than MIN_ADJUSTMENT_TIME in the future.
     * @param targetTime Once reached, _weight[...] = newWeights[...]
     * @param targetAmplification The new weights to apply
     */
    function modifyAmplification(
        uint256 targetTime,
        uint256 targetAmplification
    ) external onlyFactoryOwner {
        require(targetTime >= block.timestamp + MIN_ADJUSTMENT_TIME); // dev: targetTime must be more than MIN_ADJUSTMENT_TIME in the future.
        require(targetAmplification < FixedPointMathLib.WAD);  // dev: amplification not set correctly.

        // Store adjustment information
        _adjustmentTarget = targetTime;
        _lastModificationTime = block.timestamp;
        _targetAmplification = targetAmplification;

        emit ModifyAmplification(targetTime, targetAmplification);
    }

    /**
     * @notice If the governance requests an amplification change,
     * this function will adjust the pool weights.
     * @dev Called first thing on every function depending on amplification.
     */
    function _adjustAmplification() internal {
        // We might use adjustment target more than once. Since we don't change it, lets store it.
        uint256 adjTarget = _adjustmentTarget;

        if (adjTarget != 0) {
            // We need to use lastModification multiple times. Store it.
            uint256 lastModification = _lastModificationTime;

            // If no time has passed since last update, then we don't need to update anything.
            if (block.timestamp == lastModification) return;

            // Since we are storing lastModification, lets update the variable now.
            // This avoid repetitions.
            _lastModificationTime = block.timestamp;

            // If the current time is past the adjustment, the amplification needs to be finalized.
            if (block.timestamp >= adjTarget) {
                _amp = _targetAmplification;

                // Set adjustmentTime to 0. This ensures the if statement is never entered.
                _adjustmentTarget = 0;

                return;
            }
            
            // Calculate partial amp change
            uint256 targetAmplification = _targetAmplification;
            uint256 currentAmplification = _amp;

            if (targetAmplification > currentAmplification) {
                // if ta > ca, amp is increased and ta - ca > 0.
                // Add the change to the current amp.
                _amp = currentAmplification + (
                    (targetAmplification - currentAmplification) * (block.timestamp - lastModification)
                ) / (adjTarget - lastModification);
            } else {
                // if ca >= ta, amp is decreased and ta - ca < 0.
                // Subtract the change to the current amp.
                _amp = currentAmplification - (
                    (currentAmplification - targetAmplification) * (block.timestamp - lastModification)
                ) / (adjTarget - lastModification);
            }
        }
    }

    //--- Swap integrals ---//

    /**
     * @notice Computes the integral \int_{wA}^{wA+wx} 1/w^k · (1-k) dw
     *     = (wA + wx)^(1-k) - wA^(1-k)
     * The value is returned as units, which is always WAD.
     * @dev All input amounts should be the raw numbers and not WAD.
     * Since units are always denominated in WAD, the function
     * should be treated as mathematically *native*.
     * @param input The input amount.
     * @param A The current pool balance of the x token.
     * @param W The weight of the x token.
     * @param amp The amplification.
     * @return uint256 Group specific units (units are **always** WAD).
     */
    function calcPriceCurveArea(
        uint256 input,
        uint256 A,
        uint256 W,
        uint256 amp
    ) internal pure returns (uint256) {
        int256 oneMinusAmp = int256(FixedPointMathLib.WAD - amp);   // int256 casting safe, result always < 10**18. Always positive, as amp < 10**18

        return uint256(                                             // Always casts a positive value, as the first powWad term is always larger than the second one
            FixedPointMathLib.powWad(
                int256(W * (A + input) * FixedPointMathLib.WAD),    // If casting overflows to a negative number, powWad fails
                oneMinusAmp
            ) - FixedPointMathLib.powWad(
                int256(W * A * FixedPointMathLib.WAD),              // If casting overflows to a negative number, powWad fails
                oneMinusAmp
            )
        );
    }

    /**
     * @notice Solves the equation U = \int_{wA-_wy}^{wA} W/w^k · (1-k) dw for y
     *     = B · (1 - (
     *             (wB^(1-k) - U) / (wB^(1-k))
     *         )^(1/(1-k))
     *     )
     * The value is returned as output token. (not WAD)
     * @dev All input amounts should be the raw numbers and not WAD.
     * Since units are always multiplifed by WAD, the function
     * should be treated as mathematically *native*.
     * @param U Incoming group specific units.
     * @param B The current pool balance of the y token.
     * @param W The weight of the y token.
     * @return uint25 Output denominated in output token. (not WAD)
     */
    function calcPriceCurveLimit(
        uint256 U,
        uint256 B,
        uint256 W,
        uint256 amp
    ) internal pure returns (uint256) {
        int256 oneMinusAmp = int256(FixedPointMathLib.WAD - amp);   // int256 casting safe, result always < 10**18. Always positive, as amp < 10**18

        // W_B · B^(1-k) is repeated twice and requires 1 power.
        // As a result, we compute it and cache.
        uint256 W_BxBtoOMA = uint256(                       // Always casts a positive value
            FixedPointMathLib.powWad(
                int256(W * B * FixedPointMathLib.WAD),      // If casting overflows to a negative number, powWad fails
                oneMinusAmp
            )
        );

        return B * (
            FixedPointMathLib.WAD - uint256(                                                        // Always casts a positive value
                FixedPointMathLib.powWad(
                    int256(FixedPointMathLib.divWadUp(W_BxBtoOMA - U, W_BxBtoOMA)),                 // Casting never overflows, as division result is always < 1
                    int256(FixedPointMathLib.WAD * FixedPointMathLib.WAD / uint256(oneMinusAmp))    // Casting never overflows, as result is always < WAD^2 (within int256 range)
                )
            )
        ) / FixedPointMathLib.WAD;
    }

    /**
     * @notice !Unused! Solves the equation
     *     \int_{wA}^{wA + wx} 1/w^k · (1-k) dw = \int_{wB-wy}^{wB} 1/w^k · (1-k) dw for y
     *         => out = B · (1 - (
     *                 (wB^(1-k) - (wA+wx)^(1-k) - wA^(1-k)) / (wB^(1-k))
     *             )^(1/(1-k))
     *         )
     *
     * Alternatively, the integral can be computed through:
     * _solve_integral(_compute_integral(input, A, W_A, amp), B, W_B, amp).
     * However, _complete_integral is very slightly cheaper since it doesn't
     * compute oneMinusAmp twice. :)
     * (Apart from that, the mathematical operations are the same.)
     * @dev All input amounts should be the raw numbers and not X64.
     * @param input The input amount.
     * @param A The current pool balance of the _in token.
     * @param B The current pool balance of the _out token.
     * @param W_A The pool weight of the _in token.
     * @param W_B The pool weight of the _out token.
     * @param amp The amplification.
     * @return uint256 Output denominated in output token.
     */
    function calcCombinedPriceCurves(
        uint256 input,
        uint256 A,
        uint256 B,
        uint256 W_A,
        uint256 W_B,
        uint256 amp
    ) internal pure returns (uint256) {
        // int256 oneMinusAmp = int256(FixedPointMathLib.WAD - amp);   // int256 casting safe, result always < 10**18. Always positive, as amp < 10**18
        // uint256 W_BxBtoOMA = uint256(FixedPointMathLib.powWad(
        //     int256(W_B * B * FixedPointMathLib.WAD),
        //     oneMinusAmp
        // ));

        // uint256 U = uint256(FixedPointMathLib.powWad(
        //     int256(W_A * (A + input) * FixedPointMathLib.WAD),
        //     oneMinusAmp
        // ) - FixedPointMathLib.powWad(
        //     int256(W_A * A * FixedPointMathLib.WAD),
        //     oneMinusAmp
        // )); // calcPriceCurveArea(input, A, W_A, amp)

        // return B * (FixedPointMathLib.WAD - uint256(FixedPointMathLib.powWad(
        //             int256(FixedPointMathLib.divWadUp(W_BxBtoOMA - U, W_BxBtoOMA)),
        //             int256(FixedPointMathLib.WAD * FixedPointMathLib.WAD / uint256(oneMinusAmp)))
        //         )) / FixedPointMathLib.WAD; // calcPriceCurveLimit
        return calcPriceCurveLimit(calcPriceCurveArea(input, A, W_A, amp), B, W_B, amp);
    }

    /**
     * @notice Computes the return of SendSwap.
     * @param fromAsset The address of the token to sell.
     * @param amount The amount of from token to sell.
     * @return uint256 Group specific units.
     */
    function calcSendSwap(
        address fromAsset,
        uint256 amount
    ) public view returns (uint256) {
        // A high => less units returned. Do not subtract the escrow amount
        uint256 A = IERC20(fromAsset).balanceOf(address(this));
        uint256 W = _weight[fromAsset];


        // If a token is not part of the pool, W is 0. This returns 0 since
        // 0^p = 0.
        uint256 U = calcPriceCurveArea(amount, A, W, _amp);

        // If the swap is a very small portion of the pool
        // Add an additional fee. This covers mathematical errors.
        if (A/SMALL_SWAP_RATIO >= amount) return U * SMALL_SWAP_RETURN / FixedPointMathLib.WAD;
        
        return U;
    }

    /**
     * @notice Computes the output of ReceiveSwap.
     * @param toAsset The address of the token to buy.
     * @param U The number of units used to buy to.
     * @return uint256 Number of purchased tokens.
     */
    function calcReceiveSwap(
        address toAsset, 
        uint256 U
    ) public view returns (uint256) {
        // B low => less tokens returned. Subtract the escrow amount to decrease the balance.
        uint256 B = IERC20(toAsset).balanceOf(address(this)) - _escrowedTokens[toAsset];
        uint256 W = _weight[toAsset];

        // If someone were to purchase a token which is not part of the pool on setup
        // they would just add value to the pool. We don't care about it.
        // However, it will revert since the solved integral contains U/W and when
        // W = 0 then U/W returns division by 0 error.
        return calcPriceCurveLimit(U, B, W, _amp);
    }

    /**
     * @notice Computes the output of localSwap.
     * @dev Implemented through calcCombinedPriceCurves.
     * @param fromAsset The address of the token to sell.
     * @param toAsset The address of the token to buy.
     * @param amount The amount of from token to sell for to token.
     * @return Output denominated in to token.
     */
    function calcLocalSwap(
        address fromAsset,
        address toAsset,
        uint256 amount
    ) public view returns (uint256) {
        uint256 A = IERC20(fromAsset).balanceOf(address(this));
        uint256 B = IERC20(toAsset).balanceOf(address(this)) - _escrowedTokens[toAsset];
        uint256 W_A = _weight[fromAsset];
        uint256 W_B = _weight[toAsset];
        uint256 amp = _amp;

        uint256 output = calcCombinedPriceCurves(amount, A, B, W_A, W_B, amp);

        // If the swap is a very small portion of the pool
        // Add an additional fee. This covers mathematical errors.
        if (A/SMALL_SWAP_RATIO >= amount) return output * SMALL_SWAP_RETURN / FixedPointMathLib.WAD;

        return output;
    }

    /**
     * @notice Deposits a user configurable amount of tokens.
     * @dev Requires approvals for all tokens within the pool.
     * It is advised that the deposit matches the pool's %token distribution.
     * @param tokenAmounts An array of the tokens amounts to be deposited.
     * @param minOut The minimum number of pool tokens to be minted.
     */
    function depositMixed(
        uint256[] calldata tokenAmounts,
        uint256 minOut
    ) nonReentrant() external returns(uint256) {
        _adjustAmplification();
        int256 oneMinusAmp = int256(FixedPointMathLib.WAD - _amp);   // int256 casting safe, result always < 10**18. Always positive, as amp < 10**18

        uint256 walpha_0_ampped;

        // There is a Stack too deep issue in a later branch. To counteract this,
        // wab is stored short-lived. This requires letting U get negative.
        // As such, we define an additional variable called intU which is signed
        int256 U;
        uint256 it;
        // Compute walpha_0 to find the reference balances. This lets us evaluate the
        // number of tokens the pool should have If the price in the group is 1:1.
        {
            int256 weightedAssetBalanceSum = 0;
            uint256 assetDepositSum = 0;
            for (it = 0; it < MAX_ASSETS; ++it) {
                address token = _tokenIndexing[it];
                if (token == address(0)) break;
                uint256 weight = _weight[token];

                // Not minus escrowedAmount, since we want the deposit to return less.
                uint256 weightAssetBalance = weight * ERC20(token).balanceOf(address(this));

                // Store the amount deposited to later be used for modifying the security limit.
                assetDepositSum += tokenAmounts[it] * weight;
                
                {
                    // wa^(1-k) is required twice. It is F(A) in the
                    // sendSwap equation and part of the wa_0^(1-k) calculation
                    int256 wab = FixedPointMathLib.powWad(
                        int256(weightAssetBalance * FixedPointMathLib.WAD),     // If casting overflows to a negative number, powWad fails
                        oneMinusAmp
                    );
                    weightedAssetBalanceSum += wab;

                    // This line is the origin of the stack too deep issue.
                    // since it implies we cannot move intU += before this section.
                    // which would solve the issue.
                    // Save gas if the user provides no tokens, as the rest of the loop has no effect in that case
                    if (tokenAmounts[it] == 0) continue;
                    
                    // int_A^{A+x} f(w) dw = F(A+x) - F(A).
                    // This is -F(A). Since we are subtracting first,
                    // U must be able to go negative.
                    U -= wab;
                }

                // Add F(A+x)
                U += FixedPointMathLib.powWad(
                    int256((weightAssetBalance + weight * tokenAmounts[it]) * FixedPointMathLib.WAD),   // If casting overflows to a negative number, powWad fails
                    oneMinusAmp
                );
                
                IERC20(token).safeTransferFrom(
                    msg.sender,
                    address(this),
                    tokenAmounts[it]
                );  // dev: Token withdrawal from user failed.
            }
            // Increase the security limit by the amount deposited.
            _maxUnitCapacity += assetDepositSum;
            // Short term decrease the security limit by the amount deposited.
            _usedUnitCapacity += assetDepositSum;

            // Compute the reference liquidity.
            walpha_0_ampped = uint256(weightedAssetBalanceSum - _unitTracker) / it;     // By design, weightedAssetBalanceSum > _unitTracker    //TODO do we still wanna add a check for this?
        }

        // Subtract fee from U. This stops people from using deposit and withdrawal as method of swapping.
        // To reduce costs, there the governance fee is not included. This does result in deposit+withdrawal
        // working as a way to circumvent the governance fee.
        U = int256(                                     // Casting never overflows, as mulWadDown returns a smaller 'U'
            FixedPointMathLib.mulWadDown(
                uint256(U),                             // U always positive by design //TODO REVIEW, what about numerical errors on the calculation. Does it still hold?
                FixedPointMathLib.WAD - _poolFee        // Always > 1
            )
        );

        // Use the simplified conversion of units into pool tokens. Saves ~1000 gas.
        uint256 it_times_walpha_amped = it * walpha_0_ampped;
        uint256 poolTokens = (
            totalSupply() * uint256(                                                        // Always casts a positive value, as powWad >= 1, hence powWad - WAD >= 0
                FixedPointMathLib.powWad(                                                   // poWad always >= 1, as the 'base' is always >= 1
                    int256(FixedPointMathLib.divWadDown(                                    // If casting overflows to a negative number, powWad fails
                        it_times_walpha_amped + uint256(U),                                 // U always positive by design
                        it_times_walpha_amped
                    )),
                    int256(FixedPointMathLib.WAD * FixedPointMathLib.WAD) / oneMinusAmp     // Casting never overflows, as result is always < WAD^2 (within int256 range)
                ) - int256(FixedPointMathLib.WAD)
            )
        ) / FixedPointMathLib.WAD;

        // Check if the return satisfies the user.
        if (minOut > poolTokens)
            revert ReturnInsufficient(poolTokens, minOut);

        // Mint the desired number of pool tokens to the user.
        _mint(msg.sender, poolTokens);

        emit Deposit(msg.sender, poolTokens, tokenAmounts);

        return poolTokens;
    }

    /**
     * @notice Burns poolTokens and releases the symmetrical share of tokens to the burner. 
     * This doesn't change the pool price.
     * @dev This is the cheapest way to withdraw.
     * poolTokens == 0 or very small results: revert: Integer overflow. See note for why.
     * @param poolTokens The number of pool tokens to burn.
     * @param minOut The minimum token output. If less is returned, the tranasction reverts.
     */
    function withdrawAll(
        uint256 poolTokens,
        uint256[] calldata minOut
    ) nonReentrant() external returns(uint256[] memory) {
        _adjustAmplification();
        // Burn the desired number of pool tokens to the user.
        // If they don't have it, it saves gas.
        // * Remember to add poolTokens when accessing totalSupply()
        _burn(msg.sender, poolTokens);

        // Cache weights and balances.
        int256 oneMinusAmp = int256(FixedPointMathLib.WAD - _amp);   // int256 casting safe, result always < 10**18. Always positive, as amp < 10**18
        address[MAX_ASSETS] memory tokenIndexed;
        uint256[MAX_ASSETS] memory weightAssetBalances;
        int256[MAX_ASSETS] memory ampWeightAssetBalances;

        uint256 walpha_0_ampped;
        // Compute walpha_0 to find the reference balances. This lets us evaluate the
        // number of tokens the pool should have If the price in the group is 1:1.
        {
            int256 weightedAssetBalanceSum = 0;
            // "it" is needed breifly outside the loop.
            uint256 it;
            for (it = 0; it < MAX_ASSETS; ++it) {
                address token = _tokenIndexing[it];
                if (token == address(0)) break;
                tokenIndexed[it] = token;
                uint256 weight = _weight[token];

                // minus escrowedAmount, since we want the withdrawal to return less.
                uint256 weightAssetBalance = weight * (ERC20(token).balanceOf(address(this)) - _escrowedTokens[token]);
                weightAssetBalances[it] = weightAssetBalance; // Store 

                int256 wab = FixedPointMathLib.powWad(
                    int256(weightAssetBalance * FixedPointMathLib.WAD),     // If casting overflows to a negative number, powWad fails
                    oneMinusAmp
                );
                ampWeightAssetBalances[it] = wab; // Store
                weightedAssetBalanceSum += wab;
            }

            // Compute the reference liquidity.
            walpha_0_ampped = uint256(weightedAssetBalanceSum -_unitTracker) / it;     // By design, weightedAssetBalanceSum > _unitTracker    //TODO do we still wanna add a check for this?
        }

        // For later event logging, the transferred tokens are stored.
        uint256[] memory amounts = new uint256[](MAX_ASSETS);
        {
            // wtk = (wa^(1-k) + (wa_0 + wpt)^(1-k) - wa_0^(1-k)))^(1/(1-k)) - wa
            // The inner diff is (wa_0 + wpt)^(1-k) - wa_0^(1-k).
            // since it doesn't depend on the token, it should only be computed once
            // The following is a reduction of the equation to reduce costs.
            uint256 innerdiff;
            { 
                // Remember to add the number of pool tokens burned to totalSupply
                // _escrowedPoolTokens is added, since it makes makes pt_fraction smaller
                uint256 ts = (totalSupply() + _escrowedPoolTokens + poolTokens);
                uint256 pt_fraction = ((ts + poolTokens) * FixedPointMathLib.WAD) / ts;

                // The reduced equation:
                innerdiff = FixedPointMathLib.mulWadDown(
                    walpha_0_ampped, 
                    uint256(FixedPointMathLib.powWad(       // Always casts a positive value
                        int256(pt_fraction),                // If casting overflows to a negative number, powWad fails
                        oneMinusAmp
                    )) - FixedPointMathLib.WAD
                );
            }

            int256 oneMinusAmpInverse = int256(FixedPointMathLib.WAD * FixedPointMathLib.WAD) / oneMinusAmp;      // Casting never overflows, as WAD^2 is within int256 range

            uint256 totalWithdrawn = 0;
            for (uint256 it = 0; it < MAX_ASSETS; ++it) {
                address token = tokenIndexed[it];
                if (token == address(0)) break;

                // wtk = (wa^(1-k) + (wa_0 + wpt)^(1-k) - wa_0^(1-k)))^(1/(1-k)) - wa
                // wtk = (wa^(1-k) + innerDiff)^(1/(1-k)) - wa
                // note: This underflows if innerdiff is very small / 0.
                // Since ampWeightAssetBalances ** (1/(1-amp)) == weightAssetBalances but the
                // mathematical lib returns ampWeightAssetBalances ** (1/(1-amp)) < weightAssetBalances.
                // the result is that if innerdiff isn't big enough to make up for the difference
                // the transaction reverts. This is "okay", since it means less tokens are returned.
                uint256 weightedTokenAmount = (uint256(FixedPointMathLib.powWad(        // Always casts a positive value
                    ampWeightAssetBalances[it] + int256(innerdiff),             // If casting overflows, either less is returned (if addition is positive) or powWad fails (if addition is negative)
                    oneMinusAmpInverse // 1/(1-amp)
                )) - (weightAssetBalances[it] * FixedPointMathLib.WAD)) / FixedPointMathLib.WAD;

                //! If the pool doesn't have enough assets for a withdrawal, then
                //! withdraw all of the pools assets. This should be protected against by setting minOut != 0.
                //! This happens because the pool expects assets to come back. (it is owed assets)
                //! We don't want to keep track of debt so we simply return less
                if (weightedTokenAmount > weightAssetBalances[it]) {
                    // Set the token amount to the pool balance.
                    // Recalled that the escrow balance is subtracted from weightAssetBalances.
                    weightedTokenAmount = weightAssetBalances[it];
                }

                // Store the amount withdrawn to subtract from the security limit later.
                totalWithdrawn +=  weightedTokenAmount;

                // remove the weight from weightedTokenAmount.
                weightedTokenAmount /= _weight[token];
                // Check that the user is satisfied with this.
                if (minOut[it] > weightedTokenAmount)
                    revert ReturnInsufficient(weightedTokenAmount, minOut[it]);

                // Transfer the appropriate number of tokens from the user to the pool. (And store for event logging)
                amounts[it] = weightedTokenAmount;
                IERC20(token).safeTransfer(msg.sender, weightedTokenAmount);
            }

            // Decrease the security limit by the amount withdrawn.
            _maxUnitCapacity -= totalWithdrawn;
            if (_usedUnitCapacity <= totalWithdrawn) {
                _usedUnitCapacity = 0;
            } else {
                _usedUnitCapacity -= totalWithdrawn;
            }
    
        }

        emit Withdraw(msg.sender, poolTokens, amounts);

        return amounts;
    }

    /**
     * @notice Deposits a symmetrical number of tokens such that in 1:1 wpt_a are deposited. This doesn't change the pool price.
     * @dev Requires approvals for all tokens within the pool.
     * @param poolTokens The number of pool tokens to withdraw
     * @param withdrawRatio The percentage of units used to withdraw. In the following special scheme: U_a = U · withdrawRatio[0], U_b = (U - U_a) · withdrawRatio[1], U_c = (U - U_a - U_b) · withdrawRatio[2], .... Is X64
     * @param minOut The minimum number of tokens minted.
     */
    function withdrawMixed(
        uint256 poolTokens,
        uint256[] calldata withdrawRatio,
        uint256[] calldata minOut
    ) nonReentrant() external returns(uint256[] memory) {
        _adjustAmplification();
        // Burn the desired number of pool tokens to the user.
        // If they don't have it, it saves gas.
        // * Remember to add poolTokens when accessing totalSupply()
        _burn(msg.sender, poolTokens);

        // Cache weights and balances.
        int256 oneMinusAmp = int256(FixedPointMathLib.WAD - _amp);   // int256 casting safe, result always < 10**18. Always positive, as amp < 10**18
        address[MAX_ASSETS] memory tokenIndexed;
        uint256[MAX_ASSETS] memory assetBalances;
        int256[MAX_ASSETS] memory ampWeightAssetBalances;

        uint256 U = 0;
        // Compute walpha_0 to find the reference balances. This lets us evaluate the
        // number of tokens the pool should have If the price in the group is 1:1.
        // unlike in withdrawAll, this value is only needed to compute U.
        {
            // As such, we don't need to remember the value beyond this section.
            uint256 walpha_0_ampped;
            {
                int256 weightedAssetBalanceSum = 0;
                // A very carefuly stack optimisation is made here.
                // "it" is needed breifly outside the loop. However, to reduce the number
                // of items in the stack, U = it.
                for (U = 0; U < MAX_ASSETS; ++U) {
                    address token = _tokenIndexing[U];
                    if (token == address(0)) break;
                    tokenIndexed[U] = token;
                    uint256 weight = _weight[token];

                    // minus escrowedAmount, since we want the withdrawal to return less.
                    uint256 ab = (ERC20(token).balanceOf(address(this)) - _escrowedTokens[token]);
                    assetBalances[U] = ab;
                    uint256 weightAssetBalance = weight * ab;

                    int256 wab = FixedPointMathLib.powWad(
                        int256(weightAssetBalance * FixedPointMathLib.WAD),     // If casting overflows to a negative number, powWad fails
                        oneMinusAmp
                    );
                    ampWeightAssetBalances[U] = wab; // Store since it is an expensive calculation.
                    weightedAssetBalanceSum += wab;
                }
                walpha_0_ampped = uint256(weightedAssetBalanceSum - _unitTracker) / U;     // By design, weightedAssetBalanceSum > _unitTracker    //TODO do we still wanna add a check for this?

                // set U = number of tokens in the pool. But that is exactly what it is.
            }
            // Remember to add the number of pool tokens burned to totalSupply
            uint256 ts = totalSupply() + _escrowedPoolTokens + poolTokens;
            uint256 pt_fraction = FixedPointMathLib.divWadDown(ts + poolTokens, ts);

            U *= FixedPointMathLib.mulWadDown(
                walpha_0_ampped, 
                uint256(FixedPointMathLib.powWad(       // Always casts a positive value
                    int256(pt_fraction),                // If casting overflows to a negative number, powWad fails
                    oneMinusAmp
                )) - FixedPointMathLib.WAD
            );
        }

        int256 oneMinusAmpInverse = int256(FixedPointMathLib.WAD * FixedPointMathLib.WAD) / oneMinusAmp;      // Casting never overflows, as WAD^2 is within int256 range

        // For later event logging, the transferred tokens are stored.
        uint256[] memory amounts = new uint256[](MAX_ASSETS);
        uint256 totalWithdrawn = 0;
        for (uint256 it = 0; it < MAX_ASSETS; ++it) {
            if (tokenIndexed[it] == address(0)) break;

            uint256 U_i = (U * withdrawRatio[it]) / FixedPointMathLib.WAD;
            if (U_i == 0) {
                if (minOut[it] != 0)
                    revert ReturnInsufficient(0, minOut[it]);
                continue;
            }
            U -= U_i;

            // uint256 tokenAmount = calcReceiveSwap(_tokenIndexing[it], U_i);
            
            // W_B · B^(1-k) is repeated twice and requires 1 power.
            // As a result, we compute it and cache.
            uint256 W_BxBtoOMA = uint256(ampWeightAssetBalances[it]);   // Always casts a positive value
            uint256 tokenAmount = (
                assetBalances[it] * (
                    FixedPointMathLib.WAD - uint256(FixedPointMathLib.powWad(               // Always casts a positive value, and powWad is always <= 1, as 'base' is <= 1
                        int256(FixedPointMathLib.divWadUp(W_BxBtoOMA - U_i, W_BxBtoOMA)),   // Casting never overflows, as division result is always <= 1
                        oneMinusAmpInverse // 1/(1-amp))
                    ))
                )
            ) / FixedPointMathLib.WAD;

            // Check that the user is satisfied with this.
            if (minOut[it] > tokenAmount)
                revert ReturnInsufficient(tokenAmount, minOut[it]);
            
            // Transfer the appropriate number of tokens from the user to the pool. (And store for event logging)
            amounts[it] = tokenAmount;
            IERC20(tokenIndexed[it]).safeTransfer(msg.sender, tokenAmount);

            // Decrease the security limit by the amount withdrawn.
            totalWithdrawn += tokenAmount * _weight[tokenIndexed[it]];
        }
        _maxUnitCapacity -=  totalWithdrawn;
        if (_usedUnitCapacity <= totalWithdrawn) {
            _usedUnitCapacity = 0;
        } else {
            _usedUnitCapacity -= totalWithdrawn;
        }

        emit Withdraw(msg.sender, poolTokens, amounts);

        return amounts;
    }

    /**
     * @notice A swap between 2 assets within the pool. Is atomic.
     * @param fromAsset The asset the user wants to sell.
     * @param toAsset The asset the user wants to buy
     * @param amount The amount of fromAsset the user wants to sell
     * @param minOut The minimum output of toAsset the user wants.
     */
    function localswap(
        address fromAsset,
        address toAsset,
        uint256 amount,
        uint256 minOut
    ) nonReentrant() external returns (uint256) {
        _adjustAmplification();
        uint256 fee = FixedPointMathLib.mulWadDown(amount, _poolFee);

        // Calculate the swap return value.
        uint256 out = calcLocalSwap(fromAsset, toAsset, amount - fee);

        // Check if the calculated returned value is more than the minimum output.
        if (minOut > out) revert ReturnInsufficient(out, minOut);

        IERC20(toAsset).safeTransfer(msg.sender, out);
        IERC20(fromAsset).safeTransferFrom(msg.sender, address(this), amount);

        // Governance Fee
        collectGovernanceFee(fromAsset, fee);

        // For amplified pools, the security limit is based on the sum of the tokens
        // in the pool.
        if (out > amount) {
            _maxUnitCapacity -= out - amount;
        } else {
            _maxUnitCapacity += amount - out;
        }

        emit LocalSwap(msg.sender, fromAsset, toAsset, amount, out);

        return out;
    }

    function sendSwap(
        bytes32 channelId,
        bytes32 targetPool,
        bytes32 targetUser,
        address fromAsset,
        uint8 toAssetIndex,
        uint256 amount,
        uint256 minOut,
        address fallbackUser,
        bytes memory calldata_
    ) public returns (uint256) {
        require(fallbackUser != address(0));
        _adjustAmplification();
        uint256 fee = FixedPointMathLib.mulWadDown(amount, _poolFee);

        // Calculate the group specific units bought.
        uint256 U = calcSendSwap(
            fromAsset,
            amount - fee
        );

        // !IMPORTANT sendSwapAck requires casting U to int256 to update the _unitTracker and must never revert. Check for overflow here.
        require(U < uint256(type(int256).max));     // int256 max fits in uint256
        _unitTracker += int256(U);

<<<<<<< HEAD
        TokenEscrow memory escrowInformation = TokenEscrow({
            amount: amount - FixedPointMathLib.mulWadDown(amount, _poolFee),
            token: fromAsset
        });

        // Send the purchased units to targetPool on chain.
        CatalystIBCInterface(_chainInterface).crossChainSwap(
            channelId,
            targetPool,
            targetUser,
            toAssetIndex,
            U,
            minOut,
            escrowInformation,
            calldata_
        );
=======
        bytes32 messageHash;

        {
            TokenEscrow memory escrowInformation = TokenEscrow({
                amount: amount - fee,
                token: fromAsset
            });

            // Send the purchased units to targetPool on chain.
            messageHash = CatalystIBCInterface(_chainInterface).crossChainSwap(
                channelId,
                targetPool,
                targetUser,
                toAssetIndex,
                U,
                minOut,
                escrowInformation,
                calldata_
            );
        }
>>>>>>> c47f09b7

        //TODO remove comments if accepted
        // ! Only need to hash info that is required by the escrow (+ some extra for randomisation)
        // ! No need to standardise what is used for the messageHash, as this is only specific to this implementation
        // ! No need to hash context (as token/liquidity data hashed is different), fromPool, targetPool, targetAssetIndex, minOut, CallData
        bytes32 messageHash = computeAssetSwapHash(
            targetUser, // Used to randomise the hash   //Do we even need this?
            U,          // Used to randomise the hash
            amount,     // ! Required to validate release escrow data
            fromAsset,  // ! Required to validate release escrow data
            uint32(block.number % 2**32)
        );

        // Escrow the tokens
        require(_escrowedFor[messageHash] == address(0)); // dev: Escrow already exists.
        _escrowedTokens[fromAsset] += amount - fee;
        _escrowedFor[messageHash] = fallbackUser;

        // Governance Fee
        collectGovernanceFee(fromAsset, fee);

        // Collect the tokens from the user.
        IERC20(fromAsset).safeTransferFrom(msg.sender, address(this), amount);

        // Adjustment of the security limit is delayed until ack to avoid
        // a router abusing timeout to circumvent the security limit at low cost.

        emit SendSwap(
            targetPool,
            targetUser,
            fromAsset,
            toAssetIndex,
            amount,
            U,
            minOut,
            messageHash
        );

        return U;
    }

    function sendSwap(
        bytes32 channelId,
        bytes32 targetPool,
        bytes32 targetUser,
        address fromAsset,
        uint8 toAssetIndex,
        uint256 amount,
        uint256 minOut,
        address fallbackUser
    ) external returns (uint256) {
        bytes memory calldata_ = new bytes(0);
        return
            sendSwap(
                channelId,
                targetPool,
                targetUser,
                fromAsset,
                toAssetIndex,
                amount,
                minOut,
                fallbackUser,
                calldata_
            );
    }

    /**
     * @notice Completes a cross-chain swap by converting units to the desired token (toAsset)
     * @dev Can only be called by the chainInterface, as there is no way to check validity of units.
     * @param toAssetIndex Index of the asset to be purchased with _U units.
     * @param who The recipient of toAsset
     * @param U Number of units to convert into toAsset.
     * @param minOut Minimum number of tokens bought. Reverts if less.
     * @param messageHash Used to connect 2 swaps within a group. 
     */
    function receiveSwap(
        uint256 toAssetIndex,
        address who,
        uint256 U,
        uint256 minOut,
        bytes32 messageHash
    ) public returns (uint256) {
        // The chainInterface is the only valid caller of this function, as there cannot
        // be a check of U. (It is purely a number)
        require(msg.sender == _chainInterface);
        _adjustAmplification();

        // Convert the asset index (toAsset) into the asset to be purchased.
        address toAsset = _tokenIndexing[toAssetIndex];


        // Calculate the swap return value.
        uint256 purchasedTokens = calcReceiveSwap(toAsset, U);


        // Check if the swap is according to the swap limits
        uint256 deltaSecurityLimit = purchasedTokens * _weight[toAsset];
        _maxUnitCapacity -= deltaSecurityLimit;
        updateUnitCapacity(deltaSecurityLimit);

        if(minOut > purchasedTokens) revert ReturnInsufficient(purchasedTokens, minOut);

        // Track units for fee distribution.
        _unitTracker -= int256(U);

        // Send the return value to the user.
        IERC20(toAsset).safeTransfer(who, purchasedTokens);

        emit ReceiveSwap(who, toAsset, U, purchasedTokens, messageHash);

        return purchasedTokens; // Unused.
    }

    function receiveSwap(
        uint256 toAssetIndex,
        address who,
        uint256 U,
        uint256 minOut,
        bytes32 messageHash,
        address dataTarget,
        bytes calldata data
    ) external returns (uint256) {
        uint256 purchasedTokens = receiveSwap(
            toAssetIndex,
            who,
            U,
            minOut,
            messageHash
        );

        // Let users define custom logic which should be executed after the swap.
        // The logic is not contained within a try - except so if the logic reverts
        // the transaction will timeout. If this is not desired, wrap further logic
        // in a try - except at dataTarget.
        ICatalystReceiver(dataTarget).onCatalystCall(purchasedTokens, data);

        return purchasedTokens;
    }

    //--- Liquidity swapping ---//
    // Because of the way pool tokens work in a group of pools, there
    // needs to be a way for users to easily get a distributed stake.
    // Liquidity swaps is a macro implemented  on the smart contract level to:
    // 1. Withdraw tokens.
    // 2. Convert tokens to units & transfer to target pool.
    // 3. Convert units to an even mix of tokens.
    // 4. Deposit the even mix of tokens.
    // In 1 user invocation.

    /**
     * @notice Initiate a cross-chain liquidity swap by lowering liquidity
     * and transfer the liquidity units to another pool.
     * @dev No reentry protection since only trusted contracts are called.
     * @param channelId The target chain identifier.
     * @param targetPool The target pool on the target chain encoded in bytes32.
     * @param targetUser The recipient of the transaction on the target chain. Encoded in bytes32.
     * @param poolTokens The number of pool tokens to exchange
     * @param minOut The minimum number of pool tokens to mint on target pool.
     */
    function sendLiquidity(
        bytes32 channelId,
        bytes32 targetPool,
        bytes32 targetUser,
        uint256 poolTokens,
        uint256 minOut,
        address fallbackUser
    ) external returns (uint256) {
        // There needs to be provided a valid fallbackUser.
        require(fallbackUser != address(0));
        _adjustAmplification();

        _burn(msg.sender, poolTokens);

        int256 oneMinusAmp = int256(FixedPointMathLib.WAD - _amp);   // int256 casting safe, result always < 10**18. Always positive, as amp < 10**18
        uint256 walpha_0_ampped;
        uint256 it;
        // Compute walpha_0 to find the reference balances. This lets us evaluate the
        // number of tokens the pool should have If the price in the group is 1:1.
        {
            // We don't need weightedAssetBalanceSum again.
            int256 weightedAssetBalanceSum = 0;
            for (it = 0; it < MAX_ASSETS; ++it) {
                address token = _tokenIndexing[it];
                if (token == address(0)) break;
                uint256 weight = _weight[token];

                // minus escrowedAmount, since we want the withdrawal to return less.
                // A smaller number here means less units are transfered.
                uint256 weightAssetBalance = weight * (ERC20(token).balanceOf(address(this)) - _escrowedTokens[token]);

                weightedAssetBalanceSum += FixedPointMathLib.powWad(
                    int256(weightAssetBalance * FixedPointMathLib.WAD),     // If casting overflows to a negative number, powWad fails
                    oneMinusAmp
                );
            }
            walpha_0_ampped = uint256(weightedAssetBalanceSum - _unitTracker) / it;     // By design, weightedAssetBalanceSum > _unitTracker    //TODO do we still wanna add a check for this?
        }

        uint256 U = 0;
        {
            // Plus _escrowedPoolTokens since we want the withdrawal to return less. Adding poolTokens as these have already been burnt.
            uint256 ts = totalSupply() + _escrowedPoolTokens + poolTokens;
            uint256 pt_fraction = FixedPointMathLib.divWadDown(ts + poolTokens, ts);

            U = it * FixedPointMathLib.mulWadDown(
                walpha_0_ampped, 
                uint256(FixedPointMathLib.powWad(       // Always casts a positive value
                    int256(pt_fraction),                // If casting overflows to a negative number, powWad fails
                    oneMinusAmp
                )) - FixedPointMathLib.WAD
            );
            // !IMPORTANT sendLiquidityAck requires casting U to int256 to update the _unitTracker and must never revert. Check for overflow here.
            require(U < uint256(type(int256).max));     // int256 max fits in uint256
            _unitTracker += int256(U);
        }

        LiquidityEscrow memory escrowInformation = LiquidityEscrow({
            poolTokens: poolTokens
        });

        // Sending the liquidity units over.
        CatalystIBCInterface(_chainInterface).liquiditySwap(
            channelId,
            targetPool,
            targetUser,
            U,
            minOut,
            escrowInformation
        );

        //TODO remove comments if accepted
        // ! Only need to hash info that is required by the escrow (+ some extra for randomisation)
        // ! No need to standardise what is used for the messageHash, as this is only specific to this implementation
        // ! No need to hash context (as token/liquidity data hashed is different), fromPool, targetPool, targetAssetIndex, minOut, CallData
        bytes32 messageHash = computeLiquiditySwapHash(
            targetUser, // Used to randomise the hash   //Do we even need this?
            U,          // Used to randomise the hash
            poolTokens,     // ! Required to validate release escrow data
            uint32(block.number % 2**32)
        );

        // Escrow the pool tokens
        require(_escrowedLiquidityFor[messageHash] == address(0));
        _escrowedLiquidityFor[messageHash] = fallbackUser;
        _escrowedPoolTokens += poolTokens;

        // Adjustment of the security limit is delayed until ack to avoid
        // a router abusing timeout to circumvent the security limit at low cost.

        emit SendLiquidity(
            targetPool,
            targetUser,
            poolTokens,
            U,
            messageHash
        );

        return U;
    }

    /**
     * @notice Completes a cross-chain swap by converting liquidity units to pool tokens
     * @dev No reentry protection since only trusted contracts are called.
     * Called exclusively by the chainInterface.
     * @param who The recipient of pool tokens
     * @param U Number of units to convert into pool tokens.
     * @param minOut Minimum number of tokens to mint, otherwise reject.
     * @param messageHash Used to connect 2 swaps within a group. 
     */
    function receiveLiquidity(
        address who,
        uint256 U,
        uint256 minOut,
        bytes32 messageHash
    ) external returns (uint256) {
        // The chainInterface is the only valid caller of this function.
        require(msg.sender == _chainInterface);
        _adjustAmplification();

        int256 oneMinusAmp = int256(FixedPointMathLib.WAD - _amp);   // int256 casting safe, result always < 10**18. Always positive, as amp < 10**18
        uint256 walpha_0_ampped;
        uint256 it;
        // Compute walpha_0 to find the reference balances. This lets us evaluate the
        // number of tokens the pool should have If the price in the group is 1:1.
        {
            // We don't need weightedAssetBalanceSum again.
            int256 weightedAssetBalanceSum = 0;
            for (it = 0; it < MAX_ASSETS; ++it) {
                address token = _tokenIndexing[it];
                if (token == address(0)) break;
                uint256 weight = _weight[token];

                // not minus escrowedAmount, since we want the withdrawal to return less.
                // A larger number here means more units have to be transfered.
                uint256 weightAssetBalance = weight * ERC20(token).balanceOf(address(this));

                weightedAssetBalanceSum += FixedPointMathLib.powWad(
                    int256(weightAssetBalance * FixedPointMathLib.WAD),     // If casting overflows to a negative number, powWad fails
                    oneMinusAmp
                );
            }
            walpha_0_ampped = uint256(weightedAssetBalanceSum - _unitTracker) / it;     // By design, weightedAssetBalanceSum > _unitTracker    //TODO do we still wanna add a check for this?
        }

        int256 oneMinusAmpInverse = int256(FixedPointMathLib.WAD * FixedPointMathLib.WAD) / oneMinusAmp;      // Casting never overflows, as WAD^2 is within int256 range

        uint256 ts = totalSupply(); // Not! + _escrowedPoolTokens, since a smaller supply results in fewer pool tokens.

        uint256 it_times_walpha_amped = it * walpha_0_ampped;
        uint256 poolTokens = (ts * (uint256(FixedPointMathLib.powWad(   // Always casts a positive value
            int256(FixedPointMathLib.divWadDown(                        // If casting overflows to a negative number, powWad fails
                it_times_walpha_amped + U,
                it_times_walpha_amped
            )),
            oneMinusAmpInverse
        )) - FixedPointMathLib.WAD)) / FixedPointMathLib.WAD;

        // Check if the user would accept the mint.
        if(minOut > poolTokens) revert ReturnInsufficient(poolTokens, minOut);

        // Update the unit tracker:
        _unitTracker -= int256(U);

        // Security limit
        {
            // To calculate the poolTokenEquiv, we set \alpha_t = \alpha_0.
            // This should be a close enough approximation.
            // If U > it_times_walpha_amped, then U can purchase more than 50% of the pool.
            // And the below calculation doesn't work.
            if (it_times_walpha_amped <= U) revert ExceedsSecurityLimit(U - it_times_walpha_amped);
            uint256 poolTokenEquiv = FixedPointMathLib.mulWadUp(
                uint256(FixedPointMathLib.powWad(                           // Always casts a positive value
                    int256(it_times_walpha_amped),                          // If casting overflows to a negative number, powWad fails
                    oneMinusAmpInverse
                )),
                FixedPointMathLib.WAD - uint256(FixedPointMathLib.powWad(   // powWad is always <= 1, as 'base' is always <= 1
                    int256(FixedPointMathLib.divWadDown(                    // Casting never overflows, as division result is always <= 1
                        it_times_walpha_amped - U,
                        it_times_walpha_amped
                    )),
                    oneMinusAmpInverse
                ))
            );
            // Check if the swap is according to the swap limits
            updateUnitCapacity(poolTokenEquiv * 2 / FixedPointMathLib.WAD);
        }

        // Mint pool tokens for the user.
        _mint(who, poolTokens);

        emit ReceiveLiquidity(who, U, poolTokens, messageHash);

        return poolTokens;
    }

    //-- Escrow Functions --//

    /** 
     * @notice Deletes and releases escrowed tokens to the pool and updates the security limit.
     * @dev Should never revert!  
     * The base implementation exists in CatalystSwapPoolCommon. The function adds security limit
     * adjustment to the implementation to swap volume supported.
     * @param targetUser The recipient of the transaction on the target chain. Encoded in bytes32.
     * @param U The number of units purchased.
     * @param escrowAmount The number of tokens escrowed.
     * @param escrowToken The token escrowed.
     * @param blockNumberMod The block number at which the swap transaction was commited (mod 32)
     */
    function sendSwapAck(
        bytes32 targetUser,
        uint256 U,
        uint256 escrowAmount,
        address escrowToken,
        uint32 blockNumberMod
    ) public override {
        // Execute common escrow logic.
        super.sendSwapAck(targetUser, U, escrowAmount, escrowToken, blockNumberMod);

        // Incoming swaps should be subtracted from the unit flow.
        // It is assumed if the router was fraudulent, that no-one would execute a trade.
        // As a result, if people swap into the pool, we should expect that there is exactly
        // the inswapped amount of trust in the pool. If this wasn't implemented, there would be
        // a maximum daily cross chain volume, which is bad for liquidity providers.
        {
            // Calling timeout and then ack should not be possible. 
            // The initial lines deleting the escrow protects against this.
            uint256 UC = _usedUnitCapacity;
            // If UC < escrowAmount and we do UC - escrowAmount < 0 underflow => bad.
            if (UC > escrowAmount) {
                _usedUnitCapacity = UC - escrowAmount; // Does not underflow since _usedUnitCapacity > escrowAmount.
            } else if (UC != 0) {
                // If UC == 0, then we shouldn't do anything. Skip that case.
                // when UC <= escrowAmount => UC - escrowAmount <= 0 => max(UC - escrowAmount, 0) = 0
                _usedUnitCapacity = 0;
            }
            _maxUnitCapacity += escrowAmount * _weight[escrowToken];
        }
    }

    /** 
     * @notice Deletes and releases escrowed tokens to the pool and updates the security limit.
     * @dev Should never revert!  
     * The base implementation exists in CatalystSwapPoolCommon. The function adds security limit
     * adjustment to the implementation to swap volume supported.
     * @param messageHash A hash of the cross-chain message used ensure the message arrives indentical to the sent message.
     * @param U The number of units purchased.
     * @param escrowAmount The number of tokens escrowed.
     * @param escrowToken The token escrowed.
     */
    function sendSwapTimeout(
        bytes32 messageHash,
        uint256 U,
        uint256 escrowAmount,
        address escrowToken
    ) public override {
        // Execute common escrow logic.
        super.sendSwapTimeout(messageHash, U, escrowAmount, escrowToken);

        // Removed timedout units from the unit tracker. This will keep the
        // balance0 in balance, since tokens also leave the pool
        _unitTracker -= int256(U);      // It has already been checked on sendSwap that casting to int256 will not overflow.
                                        // Cannot be manipulated by the router as otherwise the messageHash check will fail
    }

    // sendLiquidityAck is not overwritten since we are unable to increase
    // the security limit. This is because it is very expensive to compute the update
    // to the security limit. If someone liquidity swapped a significant amount of assets
    // it is assumed the pool has low liquidity. In these cases, liquidity swaps shouldn't be used.

    /** 
     * @notice Implements basic liquidity ack logic: Deletes and releases pool tokens to the pool.
     * @dev Should never revert!  
     * The base implementation exists in CatalystSwapPoolCommon.
     * @param messageHash A hash of the cross-chain message used en
     * @param messageHash A hash of the cross-chain message ensure the message arrives indentical to the sent message.
     * @param U The number of units initially acquired.
     * @param escrowAmount The number of pool tokens escrowed.
     */
    function sendLiquidityTimeout(
        bytes32 messageHash,
        uint256 U,
        uint256 escrowAmount
    ) public virtual override {
        super.sendLiquidityTimeout(messageHash, U, escrowAmount);

        // Removed timedout units from the unit tracker. This will keep the
        // balance0 in balance, since tokens also leave the pool
        _unitTracker -= int256(U);      // It has already been checked on sendSwap that casting to int256 will not overflow.
                                        // Cannot be manipulated by the router as otherwise the messageHash check will fail
    }

}<|MERGE_RESOLUTION|>--- conflicted
+++ resolved
@@ -853,9 +853,8 @@
         require(U < uint256(type(int256).max));     // int256 max fits in uint256
         _unitTracker += int256(U);
 
-<<<<<<< HEAD
         TokenEscrow memory escrowInformation = TokenEscrow({
-            amount: amount - FixedPointMathLib.mulWadDown(amount, _poolFee),
+            amount: amount - fee,
             token: fromAsset
         });
 
@@ -870,28 +869,6 @@
             escrowInformation,
             calldata_
         );
-=======
-        bytes32 messageHash;
-
-        {
-            TokenEscrow memory escrowInformation = TokenEscrow({
-                amount: amount - fee,
-                token: fromAsset
-            });
-
-            // Send the purchased units to targetPool on chain.
-            messageHash = CatalystIBCInterface(_chainInterface).crossChainSwap(
-                channelId,
-                targetPool,
-                targetUser,
-                toAssetIndex,
-                U,
-                minOut,
-                escrowInformation,
-                calldata_
-            );
-        }
->>>>>>> c47f09b7
 
         //TODO remove comments if accepted
         // ! Only need to hash info that is required by the escrow (+ some extra for randomisation)
