//SPDX-License-Identifier: Unlicensed

pragma solidity ^0.8.16;

import "@openzeppelin/contracts/token/ERC20/ERC20.sol";
import "@openzeppelin/contracts/token/ERC20/utils/SafeERC20.sol";
import "@openzeppelin/contracts/security/ReentrancyGuard.sol";
import "./FixedPointMathLib.sol";
import "./CatalystIBCInterface.sol";
import "./SwapPoolCommon.sol";
import "./ICatalystV1Pool.sol";

/**
 * @title Catalyst: The Multi-Chain Swap pool
 * @author Catalyst Labs
 * @notice Catalyst multi-chain swap pool using the asset specific
 * pricing curve: 1/w^\theta (1 - \theta) where \theta is 
 * the group amplification and w is the pool balance.
 *
 * The following contract supports between 1 and 3 assets for
 * atomic swaps. To increase the number of tokens supported,
 * change MAX_ASSETS to the desired maximum token amount.
 * This constant is set in "SwapPoolCommon.sol"
 *
 * The swappool implements the ERC20 specification, such that the
 * swappool contract also defines the pool token.
 * @dev This contract is deployed inactive: It cannot be used as a
 * swap pool as is. To use it, a proxy contract duplicating the
 * logic of this contract needs to be deployed. In Vyper, this
 * can be done through (vy >=0.3.4) create_minimal_proxy_to.
 * In Solidity, this can be done through OZ clones: Clones.clone(...)
 * After deployment of the proxy, call setup(...). This will
 * initialize the pool and prepare it for cross-chain transactions.
 *
 * If connected to a supported cross-chain interface, call
 * setConnection to connect the pool with pools on other chains.
 *
 * Finally, call finishSetup to give up the deployer's control
 * over the pool. 
 * !If finishSetup is not called, the pool can be drained!
 */
contract CatalystSwapPoolAmplified is CatalystSwapPoolCommon, ReentrancyGuard {
    using SafeERC20 for IERC20;

    //--- ERRORS ---//
    // Errors are defined in interfaces/ICatalystV1PoolErrors.sol

    //--- Config ---//
    // Minimum time parameter adjustments can be made with.
    uint256 constant MIN_ADJUSTMENT_TIME = 60 * 60 * 24 * 7;
    // When the swap is a very small size of the pool, the swaps
    // returns slightly more. To counteract this, an additional fee
    // slightly larger than the error is added. The below constants
    // determines when this fee is added and the size.
    uint256 constant SMALL_SWAP_RATIO = FixedPointMathLib.WAD/10**6;
    uint256 constant SMALL_SWAP_RETURN = 95*FixedPointMathLib.WAD/100;

    // For other config options, see SwapPoolCommon.sol

    //-- Variables --//
    uint256 public _amp;
    uint256 public _targetAmplification;

    // To keep track of group ownership, the pool needs to keep track of
    // the local unit balance. That is, do other pools own or owe assets to this pool?
    int256 public _unitTracker;

    constructor(address factory_) CatalystSwapPoolCommon(factory_) {}

    /**
     * @notice Configures an empty pool.
     * @dev If less than MAX_ASSETS are used to initiate the pool
     * let the remaining <assets> be ZERO_ADDRESS / address(0)
     *
     * Unused weights can be whatever. (0 is recommended.)
     *
     * The initial token amounts should have been sent to the pool before setup is called.
     * Since someone can call setup can claim the initial tokens, this needs to be
     * done atomically!
     *
     * If 0 of a token in assets is provided, the setup reverts.
     * @param assets A list of the token addresses associated with the pool
     * @param weights Amplified weights to bring the price into a true 1:1 swap. That is:
     * i_t \cdot W_i = j_t \cdot W_j \forall i, j when P_i(i_t) = P_j(j_t).
     * in other words, weights are used to compensate for the difference in decmials. (or non 1:1 swaps.)
     * @param amp Amplification factor. Should be < 10**18.
     * @param depositor The address depositing the initial token balances.
     */
    function initializeSwapCurves(
        address[] calldata assets,
        uint256[] calldata weights,
        uint256 amp,
        address depositor
    ) public {
        require(msg.sender == FACTORY && _tokenIndexing[0] == address(0));  // dev: swap curves may only be initialized once by the factory
        // Check that the amplification is correct.
        require(amp < FixedPointMathLib.WAD);  // dev: amplification not set correctly.
        // Check for a misunderstanding regarding how many assets this pool supports.
        require(assets.length > 0 && assets.length <= MAX_ASSETS);  // dev: invalid asset count

        _amp = amp;
        _targetAmplification = amp;

        // Compute the security limit.
        uint256[] memory initialBalances = new uint256[](MAX_ASSETS);
        uint256 maxUnitCapacity = 0;
        for (uint256 it = 0; it < assets.length; ++it) {

            address tokenAddress = assets[it];
            _tokenIndexing[it] = tokenAddress;

            uint256 weight = weights[it];
            require(weight > 0);       // dev: invalid 0-valued weight provided
            _weight[tokenAddress] = weight;

            // The contract expects the tokens to have been sent to it before setup is
            // called. Make sure the pool has more than 0 tokens.
            uint256 balanceOfSelf = IERC20(tokenAddress).balanceOf(address(this));
            require(balanceOfSelf > 0); // dev: 0 tokens provided in setup.
            initialBalances[it] = balanceOfSelf;

            maxUnitCapacity += weight * balanceOfSelf;
        }

        _maxUnitCapacity = maxUnitCapacity;

        // Mint pool tokens for pool creator.
        _mint(depositor, INITIAL_MINT_AMOUNT);

        emit Deposit(depositor, INITIAL_MINT_AMOUNT, initialBalances);
    }

    /** 
     * @notice  Returns the current cross-chain swap capacity. 
     * @dev Overwrites the common implementation because of the
     * differences as to how it is used. As a result, this always returns
     * half of _maxUnitCapacity.
     */
    function getUnitCapacity() public view override returns (uint256) {
        return super.getUnitCapacity() / 2;
    }

    /**
     * @notice Allows Governance to modify the pool weights to optimise liquidity.
     * @dev targetTime needs to be more than MIN_ADJUSTMENT_TIME in the future.
     * @param targetTime Once reached, _weight[...] = newWeights[...]
     * @param targetAmplification The new weights to apply
     */
    function modifyAmplification(
        uint256 targetTime,
        uint256 targetAmplification
    ) external onlyFactoryOwner {
        require(targetTime >= block.timestamp + MIN_ADJUSTMENT_TIME); // dev: targetTime must be more than MIN_ADJUSTMENT_TIME in the future.
        require(targetAmplification < FixedPointMathLib.WAD);  // dev: amplification not set correctly.

        // Store adjustment information
        _adjustmentTarget = targetTime;
        _lastModificationTime = block.timestamp;
        _targetAmplification = targetAmplification;

        emit ModifyAmplification(targetTime, targetAmplification);
    }

    /**
     * @notice If the governance requests an amplification change,
     * this function will adjust the pool weights.
     * @dev Called first thing on every function depending on amplification.
     */
    function _adjustAmplification() internal {
        // We might use adjustment target more than once. Since we don't change it, lets store it.
        uint256 adjTarget = _adjustmentTarget;

        if (adjTarget != 0) {
            // We need to use lastModification multiple times. Store it.
            uint256 lastModification = _lastModificationTime;

            // If no time has passed since last update, then we don't need to update anything.
            if (block.timestamp == lastModification) return;

            // Since we are storing lastModification, lets update the variable now.
            // This avoid repetitions.
            _lastModificationTime = block.timestamp;

            // If the current time is past the adjustment, the amplification needs to be finalized.
            if (block.timestamp >= adjTarget) {
                _amp = _targetAmplification;

                // Set adjustmentTime to 0. This ensures the if statement is never entered.
                _adjustmentTarget = 0;

                return;
            }
            
            // Calculate partial amp change
            uint256 targetAmplification = _targetAmplification;
            uint256 currentAmplification = _amp;

            if (targetAmplification > currentAmplification) {
                // if ta > ca, amp is increased and ta - ca > 0.
                // Add the change to the current amp.
                _amp = currentAmplification + (
                    (targetAmplification - currentAmplification) * (block.timestamp - lastModification)
                ) / (adjTarget - lastModification);
            } else {
                // if ca >= ta, amp is decreased and ta - ca < 0.
                // Subtract the change to the current amp.
                _amp = currentAmplification - (
                    (currentAmplification - targetAmplification) * (block.timestamp - lastModification)
                ) / (adjTarget - lastModification);
            }
        }
    }

    //--- Swap integrals ---//

    /**
     * @notice Computes the integral \int_{wA}^{wA+wx} 1/w^k · (1-k) dw
     *     = (wA + wx)^(1-k) - wA^(1-k)
     * The value is returned as units, which is always WAD.
     * @dev All input amounts should be the raw numbers and not WAD.
     * Since units are always denominated in WAD, the function
     * should be treated as mathematically *native*.
     * @param input The input amount.
     * @param A The current pool balance of the x token.
     * @param W The weight of the x token.
     * @param amp The amplification.
     * @return uint256 Group specific units (units are **always** WAD).
     */
    function calcPriceCurveArea(
        uint256 input,
        uint256 A,
        uint256 W,
        uint256 amp
    ) internal pure returns (uint256) {
        int256 oneMinusAmp = int256(FixedPointMathLib.WAD - amp);   // int256 casting safe, result always < 10**18. Always positive, as amp < 10**18

        return uint256(                                             // Always casts a positive value, as the first powWad term is always larger than the second one
            FixedPointMathLib.powWad(
                int256(W * (A + input) * FixedPointMathLib.WAD),    // If casting overflows to a negative number, powWad fails
                oneMinusAmp
            ) - FixedPointMathLib.powWad(
                int256(W * A * FixedPointMathLib.WAD),              // If casting overflows to a negative number, powWad fails
                oneMinusAmp
            )
        );
    }

    /**
     * @notice Solves the equation U = \int_{wA-_wy}^{wA} W/w^k · (1-k) dw for y
     *     = B · (1 - (
     *             (wB^(1-k) - U) / (wB^(1-k))
     *         )^(1/(1-k))
     *     )
     * The value is returned as output token. (not WAD)
     * @dev All input amounts should be the raw numbers and not WAD.
     * Since units are always multiplifed by WAD, the function
     * should be treated as mathematically *native*.
     * @param U Incoming group specific units.
     * @param B The current pool balance of the y token.
     * @param W The weight of the y token.
     * @return uint25 Output denominated in output token. (not WAD)
     */
    function calcPriceCurveLimit(
        uint256 U,
        uint256 B,
        uint256 W,
        uint256 amp
    ) internal pure returns (uint256) {
        int256 oneMinusAmp = int256(FixedPointMathLib.WAD - amp);   // int256 casting safe, result always < 10**18. Always positive, as amp < 10**18

        // W_B · B^(1-k) is repeated twice and requires 1 power.
        // As a result, we compute it and cache.
        uint256 W_BxBtoOMA = uint256(                       // Always casts a positive value
            FixedPointMathLib.powWad(
                int256(W * B * FixedPointMathLib.WAD),      // If casting overflows to a negative number, powWad fails
                oneMinusAmp
            )
        );

        return B * (
            FixedPointMathLib.WAD - uint256(                                                        // Always casts a positive value
                FixedPointMathLib.powWad(
                    int256(FixedPointMathLib.divWadUp(W_BxBtoOMA - U, W_BxBtoOMA)),                 // Casting never overflows, as division result is always < 1
                    int256(FixedPointMathLib.WAD * FixedPointMathLib.WAD / uint256(oneMinusAmp))    // Casting never overflows, as result is always < WAD^2 (within int256 range)
                )
            )
        ) / FixedPointMathLib.WAD;
    }

    /**
     * @notice !Unused! Solves the equation
     *     \int_{wA}^{wA + wx} 1/w^k · (1-k) dw = \int_{wB-wy}^{wB} 1/w^k · (1-k) dw for y
     *         => out = B · (1 - (
     *                 (wB^(1-k) - (wA+wx)^(1-k) - wA^(1-k)) / (wB^(1-k))
     *             )^(1/(1-k))
     *         )
     *
     * Alternatively, the integral can be computed through:
     * _solve_integral(_compute_integral(input, A, W_A, amp), B, W_B, amp).
     * However, _complete_integral is very slightly cheaper since it doesn't
     * compute oneMinusAmp twice. :)
     * (Apart from that, the mathematical operations are the same.)
     * @dev All input amounts should be the raw numbers and not X64.
     * @param input The input amount.
     * @param A The current pool balance of the _in token.
     * @param B The current pool balance of the _out token.
     * @param W_A The pool weight of the _in token.
     * @param W_B The pool weight of the _out token.
     * @param amp The amplification.
     * @return uint256 Output denominated in output token.
     */
    function calcCombinedPriceCurves(
        uint256 input,
        uint256 A,
        uint256 B,
        uint256 W_A,
        uint256 W_B,
        uint256 amp
    ) internal pure returns (uint256) {
        // int256 oneMinusAmp = int256(FixedPointMathLib.WAD - amp);   // int256 casting safe, result always < 10**18. Always positive, as amp < 10**18
        // uint256 W_BxBtoOMA = uint256(FixedPointMathLib.powWad(
        //     int256(W_B * B * FixedPointMathLib.WAD),
        //     oneMinusAmp
        // ));

        // uint256 U = uint256(FixedPointMathLib.powWad(
        //     int256(W_A * (A + input) * FixedPointMathLib.WAD),
        //     oneMinusAmp
        // ) - FixedPointMathLib.powWad(
        //     int256(W_A * A * FixedPointMathLib.WAD),
        //     oneMinusAmp
        // )); // calcPriceCurveArea(input, A, W_A, amp)

        // return B * (FixedPointMathLib.WAD - uint256(FixedPointMathLib.powWad(
        //             int256(FixedPointMathLib.divWadUp(W_BxBtoOMA - U, W_BxBtoOMA)),
        //             int256(FixedPointMathLib.WAD * FixedPointMathLib.WAD / uint256(oneMinusAmp)))
        //         )) / FixedPointMathLib.WAD; // calcPriceCurveLimit
        return calcPriceCurveLimit(calcPriceCurveArea(input, A, W_A, amp), B, W_B, amp);
    }

    /**
     * @notice Computes the return of SendSwap.
     * @param fromAsset The address of the token to sell.
     * @param amount The amount of from token to sell.
     * @return uint256 Group specific units.
     */
    function calcSendSwap(
        address fromAsset,
        uint256 amount
    ) public view returns (uint256) {
        // A high => less units returned. Do not subtract the escrow amount
        uint256 A = IERC20(fromAsset).balanceOf(address(this));
        uint256 W = _weight[fromAsset];


        // If a token is not part of the pool, W is 0. This returns 0 since
        // 0^p = 0.
        uint256 U = calcPriceCurveArea(amount, A, W, _amp);

        // If the swap is a very small portion of the pool
        // Add an additional fee. This covers mathematical errors.
        if (A/SMALL_SWAP_RATIO >= amount) return U * SMALL_SWAP_RETURN / FixedPointMathLib.WAD;
        
        return U;
    }

    /**
     * @notice Computes the output of ReceiveSwap.
     * @param toAsset The address of the token to buy.
     * @param U The number of units used to buy to.
     * @return uint256 Number of purchased tokens.
     */
    function calcReceiveSwap(
        address toAsset, 
        uint256 U
    ) public view returns (uint256) {
        // B low => less tokens returned. Subtract the escrow amount to decrease the balance.
        uint256 B = IERC20(toAsset).balanceOf(address(this)) - _escrowedTokens[toAsset];
        uint256 W = _weight[toAsset];

        // If someone were to purchase a token which is not part of the pool on setup
        // they would just add value to the pool. We don't care about it.
        // However, it will revert since the solved integral contains U/W and when
        // W = 0 then U/W returns division by 0 error.
        return calcPriceCurveLimit(U, B, W, _amp);
    }

    /**
     * @notice Computes the output of localSwap.
     * @dev Implemented through calcCombinedPriceCurves.
     * @param fromAsset The address of the token to sell.
     * @param toAsset The address of the token to buy.
     * @param amount The amount of from token to sell for to token.
     * @return Output denominated in to token.
     */
    function calcLocalSwap(
        address fromAsset,
        address toAsset,
        uint256 amount
    ) public view returns (uint256) {
        uint256 A = IERC20(fromAsset).balanceOf(address(this));
        uint256 B = IERC20(toAsset).balanceOf(address(this)) - _escrowedTokens[toAsset];
        uint256 W_A = _weight[fromAsset];
        uint256 W_B = _weight[toAsset];
        uint256 amp = _amp;

        uint256 output = calcCombinedPriceCurves(amount, A, B, W_A, W_B, amp);

        // If the swap is a very small portion of the pool
        // Add an additional fee. This covers mathematical errors.
        if (A/SMALL_SWAP_RATIO >= amount) return output * SMALL_SWAP_RETURN / FixedPointMathLib.WAD;

        return output;
    }

    /**
     * @notice Deposits a user configurable amount of tokens.
     * @dev Requires approvals for all tokens within the pool.
     * It is advised that the deposit matches the pool's %token distribution.
     * @param tokenAmounts An array of the tokens amounts to be deposited.
     * @param minOut The minimum number of pool tokens to be minted.
     */
    function depositMixed(
        uint256[] calldata tokenAmounts,
        uint256 minOut
    ) nonReentrant() external returns(uint256) {
        _adjustAmplification();
        int256 oneMinusAmp = int256(FixedPointMathLib.WAD - _amp);   // int256 casting safe, result always < 10**18. Always positive, as amp < 10**18

        uint256 walpha_0_ampped;

        // There is a Stack too deep issue in a later branch. To counteract this,
        // wab is stored short-lived. This requires letting U get negative.
        // As such, we define an additional variable called intU which is signed
        int256 U;
        uint256 it;
        // Compute walpha_0 to find the reference balances. This lets us evaluate the
        // number of tokens the pool should have If the price in the group is 1:1.
        {
            int256 weightedAssetBalanceSum = 0;
            uint256 assetDepositSum = 0;
            for (it = 0; it < MAX_ASSETS; ++it) {
                address token = _tokenIndexing[it];
                if (token == address(0)) break;
                uint256 weight = _weight[token];

                // Not minus escrowedAmount, since we want the deposit to return less.
                uint256 weightAssetBalance = weight * ERC20(token).balanceOf(address(this));

                // Store the amount deposited to later be used for modifying the security limit.
                assetDepositSum += tokenAmounts[it] * weight;
                
                {
                    // wa^(1-k) is required twice. It is F(A) in the
                    // sendSwap equation and part of the wa_0^(1-k) calculation
                    int256 wab = FixedPointMathLib.powWad(
                        int256(weightAssetBalance * FixedPointMathLib.WAD),     // If casting overflows to a negative number, powWad fails
                        oneMinusAmp
                    );
                    weightedAssetBalanceSum += wab;

                    // This line is the origin of the stack too deep issue.
                    // since it implies we cannot move intU += before this section.
                    // which would solve the issue.
                    // Save gas if the user provides no tokens, as the rest of the loop has no effect in that case
                    if (tokenAmounts[it] == 0) continue;
                    
                    // int_A^{A+x} f(w) dw = F(A+x) - F(A).
                    // This is -F(A). Since we are subtracting first,
                    // U must be able to go negative.
                    U -= wab;
                }

                // Add F(A+x)
                U += FixedPointMathLib.powWad(
                    int256((weightAssetBalance + weight * tokenAmounts[it]) * FixedPointMathLib.WAD),   // If casting overflows to a negative number, powWad fails
                    oneMinusAmp
                );
                
                IERC20(token).safeTransferFrom(
                    msg.sender,
                    address(this),
                    tokenAmounts[it]
                );  // dev: Token withdrawal from user failed.
            }
            // Increase the security limit by the amount deposited.
            _maxUnitCapacity += assetDepositSum;
            // Short term decrease the security limit by the amount deposited.
            _usedUnitCapacity += assetDepositSum;

            // Compute the reference liquidity.
            walpha_0_ampped = uint256(weightedAssetBalanceSum - _unitTracker) / it;     // By design, weightedAssetBalanceSum > _unitTracker    //TODO do we still wanna add a check for this?
        }

        // Subtract fee from U. This stops people from using deposit and withdrawal as method of swapping.
        // To reduce costs, there the governance fee is not included. This does result in deposit+withdrawal
        // working as a way to circumvent the governance fee.
        U = int256(                                     // Casting never overflows, as mulWadDown returns a smaller 'U'
            FixedPointMathLib.mulWadDown(
                uint256(U),                             // U always positive by design //TODO REVIEW, what about numerical errors on the calculation. Does it still hold?
                FixedPointMathLib.WAD - _poolFee        // Always > 1
            )
        );

        // Use the simplified conversion of units into pool tokens. Saves ~1000 gas.
        uint256 it_times_walpha_amped = it * walpha_0_ampped;
        uint256 poolTokens = (
            totalSupply() * uint256(                                                        // Always casts a positive value, as powWad >= 1, hence powWad - WAD >= 0
                FixedPointMathLib.powWad(                                                   // poWad always >= 1, as the 'base' is always >= 1
                    int256(FixedPointMathLib.divWadDown(                                    // If casting overflows to a negative number, powWad fails
                        it_times_walpha_amped + uint256(U),                                 // U always positive by design
                        it_times_walpha_amped
                    )),
                    int256(FixedPointMathLib.WAD * FixedPointMathLib.WAD) / oneMinusAmp     // Casting never overflows, as result is always < WAD^2 (within int256 range)
                ) - int256(FixedPointMathLib.WAD)
            )
        ) / FixedPointMathLib.WAD;

        // Check if the return satisfies the user.
        if (minOut > poolTokens)
            revert ReturnInsufficient(poolTokens, minOut);

        // Mint the desired number of pool tokens to the user.
        _mint(msg.sender, poolTokens);

        emit Deposit(msg.sender, poolTokens, tokenAmounts);

        return poolTokens;
    }

    /**
     * @notice Burns poolTokens and releases the symmetrical share of tokens to the burner. 
     * This doesn't change the pool price.
     * @dev This is the cheapest way to withdraw.
     * poolTokens == 0 or very small results: revert: Integer overflow. See note for why.
     * @param poolTokens The number of pool tokens to burn.
     * @param minOut The minimum token output. If less is returned, the tranasction reverts.
     */
    function withdrawAll(
        uint256 poolTokens,
        uint256[] calldata minOut
    ) nonReentrant() external returns(uint256[] memory) {
        _adjustAmplification();
        // Burn the desired number of pool tokens to the user.
        // If they don't have it, it saves gas.
        // * Remember to add poolTokens when accessing totalSupply()
        _burn(msg.sender, poolTokens);

        // Cache weights and balances.
        int256 oneMinusAmp = int256(FixedPointMathLib.WAD - _amp);   // int256 casting safe, result always < 10**18. Always positive, as amp < 10**18
        address[MAX_ASSETS] memory tokenIndexed;
        uint256[MAX_ASSETS] memory weightAssetBalances;
        int256[MAX_ASSETS] memory ampWeightAssetBalances;

        uint256 walpha_0_ampped;
        // Compute walpha_0 to find the reference balances. This lets us evaluate the
        // number of tokens the pool should have If the price in the group is 1:1.
        {
            int256 weightedAssetBalanceSum = 0;
            // "it" is needed breifly outside the loop.
            uint256 it;
            for (it = 0; it < MAX_ASSETS; ++it) {
                address token = _tokenIndexing[it];
                if (token == address(0)) break;
                tokenIndexed[it] = token;
                uint256 weight = _weight[token];

                // minus escrowedAmount, since we want the withdrawal to return less.
                uint256 weightAssetBalance = weight * (ERC20(token).balanceOf(address(this)) - _escrowedTokens[token]);
                weightAssetBalances[it] = weightAssetBalance; // Store 

                int256 wab = FixedPointMathLib.powWad(
                    int256(weightAssetBalance * FixedPointMathLib.WAD),     // If casting overflows to a negative number, powWad fails
                    oneMinusAmp
                );
                ampWeightAssetBalances[it] = wab; // Store
                weightedAssetBalanceSum += wab;
            }

            // Compute the reference liquidity.
            walpha_0_ampped = uint256(weightedAssetBalanceSum -_unitTracker) / it;     // By design, weightedAssetBalanceSum > _unitTracker    //TODO do we still wanna add a check for this?
        }

        // For later event logging, the transferred tokens are stored.
        uint256[] memory amounts = new uint256[](MAX_ASSETS);
        {
            // wtk = (wa^(1-k) + (wa_0 + wpt)^(1-k) - wa_0^(1-k)))^(1/(1-k)) - wa
            // The inner diff is (wa_0 + wpt)^(1-k) - wa_0^(1-k).
            // since it doesn't depend on the token, it should only be computed once
            // The following is a reduction of the equation to reduce costs.
            uint256 innerdiff;
            { 
                // Remember to add the number of pool tokens burned to totalSupply
                // _escrowedPoolTokens is added, since it makes makes pt_fraction smaller
                uint256 ts = (totalSupply() + _escrowedPoolTokens + poolTokens);
                uint256 pt_fraction = ((ts + poolTokens) * FixedPointMathLib.WAD) / ts;

                // The reduced equation:
                innerdiff = FixedPointMathLib.mulWadDown(
                    walpha_0_ampped, 
                    uint256(FixedPointMathLib.powWad(       // Always casts a positive value
                        int256(pt_fraction),                // If casting overflows to a negative number, powWad fails
                        oneMinusAmp
                    )) - FixedPointMathLib.WAD
                );
            }

            int256 oneMinusAmpInverse = int256(FixedPointMathLib.WAD * FixedPointMathLib.WAD) / oneMinusAmp;      // Casting never overflows, as WAD^2 is within int256 range

            uint256 totalWithdrawn = 0;
            for (uint256 it = 0; it < MAX_ASSETS; ++it) {
                address token = tokenIndexed[it];
                if (token == address(0)) break;

                // wtk = (wa^(1-k) + (wa_0 + wpt)^(1-k) - wa_0^(1-k)))^(1/(1-k)) - wa
                // wtk = (wa^(1-k) + innerDiff)^(1/(1-k)) - wa
                // note: This underflows if innerdiff is very small / 0.
                // Since ampWeightAssetBalances ** (1/(1-amp)) == weightAssetBalances but the
                // mathematical lib returns ampWeightAssetBalances ** (1/(1-amp)) < weightAssetBalances.
                // the result is that if innerdiff isn't big enough to make up for the difference
                // the transaction reverts. This is "okay", since it means less tokens are returned.
                uint256 weightedTokenAmount = (uint256(FixedPointMathLib.powWad(        // Always casts a positive value
                    ampWeightAssetBalances[it] + int256(innerdiff),             // If casting overflows, either less is returned (if addition is positive) or powWad fails (if addition is negative)
                    oneMinusAmpInverse // 1/(1-amp)
                )) - (weightAssetBalances[it] * FixedPointMathLib.WAD)) / FixedPointMathLib.WAD;

                // ideally, we would have cached this. But stack limit :|
                uint256 weight = _weight[token];
                //! If the pool doesn't have enough assets for a withdrawal, then
                //! withdraw all of the pools assets. This should be protected against by setting minOut != 0.
                //! This happens because the pool expects assets to come back. (it is owed assets)
                //! We don't want to keep track of debt so we simply return less
                if (weightedTokenAmount > weightAssetBalances[it]) {
                    // Set the token amount to the pool balance.
                    // Recalled that the escrow balance is subtracted from weightAssetBalances.
<<<<<<< HEAD
                    weightedTokenAmount = weightAssetBalances[it];
=======
                    tokenAmount = weightAssetBalances[it] / weight;

                    // Store the amount withdrawn to subtract from the security limit later.
                    totalWithdrawn +=  weightAssetBalances[it]; // = tokenAmount * weight

                    // Check that the user is satisfied with this.
                    if (minOut[it] > tokenAmount) 
                        revert ReturnInsufficient(tokenAmount, minOut[it]);

                    // Transfer the appropriate number of tokens from the user to the pool. (And store for event logging)
                    amounts[it] = tokenAmount;
                    IERC20(token).safeTransfer(msg.sender, tokenAmount); // dev: Transfer away from pool failed.
                    continue;
>>>>>>> 5918095b
                }

                // Store the amount withdrawn to subtract from the security limit later.
                totalWithdrawn +=  weightedTokenAmount;

                // remove the weight from weightedTokenAmount.
                weightedTokenAmount /= weight;
                // Check that the user is satisfied with this.
<<<<<<< HEAD
                require(weightedTokenAmount >= minOut[it], RETURN_INSUFFICIENT);
=======
                if (minOut[it] > tokenAmount)
                    revert ReturnInsufficient(tokenAmount, minOut[it]);

>>>>>>> 5918095b
                // Transfer the appropriate number of tokens from the user to the pool. (And store for event logging)
                amounts[it] = weightedTokenAmount;
                IERC20(token).safeTransfer(msg.sender, weightedTokenAmount);
            }

            // Decrease the security limit by the amount withdrawn.
            _maxUnitCapacity -= totalWithdrawn;
            if (_usedUnitCapacity <= totalWithdrawn) {
                _usedUnitCapacity = 0;
            } else {
                _usedUnitCapacity -= totalWithdrawn;
            }
    
        }

        emit Withdraw(msg.sender, poolTokens, amounts);

        return amounts;
    }

    /**
     * @notice Deposits a symmetrical number of tokens such that in 1:1 wpt_a are deposited. This doesn't change the pool price.
     * @dev Requires approvals for all tokens within the pool.
     * @param poolTokens The number of pool tokens to withdraw
     * @param withdrawRatio The percentage of units used to withdraw. In the following special scheme: U_a = U · withdrawRatio[0], U_b = (U - U_a) · withdrawRatio[1], U_c = (U - U_a - U_b) · withdrawRatio[2], .... Is X64
     * @param minOut The minimum number of tokens minted.
     */
    function withdrawMixed(
        uint256 poolTokens,
        uint256[] calldata withdrawRatio,
        uint256[] calldata minOut
    ) nonReentrant() external returns(uint256[] memory) {
        _adjustAmplification();
        // Burn the desired number of pool tokens to the user.
        // If they don't have it, it saves gas.
        // * Remember to add poolTokens when accessing totalSupply()
        _burn(msg.sender, poolTokens);

        // Cache weights and balances.
        int256 oneMinusAmp = int256(FixedPointMathLib.WAD - _amp);   // int256 casting safe, result always < 10**18. Always positive, as amp < 10**18
        address[MAX_ASSETS] memory tokenIndexed;
        uint256[MAX_ASSETS] memory assetBalances;
        int256[MAX_ASSETS] memory ampWeightAssetBalances;

        uint256 U = 0;
        // Compute walpha_0 to find the reference balances. This lets us evaluate the
        // number of tokens the pool should have If the price in the group is 1:1.
        // unlike in withdrawAll, this value is only needed to compute U.
        {
            // As such, we don't need to remember the value beyond this section.
            uint256 walpha_0_ampped;
            {
                int256 weightedAssetBalanceSum = 0;
                // A very carefuly stack optimisation is made here.
                // "it" is needed breifly outside the loop. However, to reduce the number
                // of items in the stack, U = it.
                for (U = 0; U < MAX_ASSETS; ++U) {
                    address token = _tokenIndexing[U];
                    if (token == address(0)) break;
                    tokenIndexed[U] = token;
                    uint256 weight = _weight[token];

                    // minus escrowedAmount, since we want the withdrawal to return less.
                    uint256 ab = (ERC20(token).balanceOf(address(this)) - _escrowedTokens[token]);
                    assetBalances[U] = ab;
                    uint256 weightAssetBalance = weight * ab;

                    int256 wab = FixedPointMathLib.powWad(
                        int256(weightAssetBalance * FixedPointMathLib.WAD),     // If casting overflows to a negative number, powWad fails
                        oneMinusAmp
                    );
                    ampWeightAssetBalances[U] = wab; // Store since it is an expensive calculation.
                    weightedAssetBalanceSum += wab;
                }
                walpha_0_ampped = uint256(weightedAssetBalanceSum - _unitTracker) / U;     // By design, weightedAssetBalanceSum > _unitTracker    //TODO do we still wanna add a check for this?

                // set U = number of tokens in the pool. But that is exactly what it is.
            }
            // Remember to add the number of pool tokens burned to totalSupply
            uint256 ts = totalSupply() + _escrowedPoolTokens + poolTokens;
            uint256 pt_fraction = FixedPointMathLib.divWadDown(ts + poolTokens, ts);

            U *= FixedPointMathLib.mulWadDown(
                walpha_0_ampped, 
                uint256(FixedPointMathLib.powWad(       // Always casts a positive value
                    int256(pt_fraction),                // If casting overflows to a negative number, powWad fails
                    oneMinusAmp
                )) - FixedPointMathLib.WAD
            );
        }

        int256 oneMinusAmpInverse = int256(FixedPointMathLib.WAD * FixedPointMathLib.WAD) / oneMinusAmp;      // Casting never overflows, as WAD^2 is within int256 range

        // For later event logging, the transferred tokens are stored.
        uint256[] memory amounts = new uint256[](MAX_ASSETS);
        uint256 totalWithdrawn = 0;
        for (uint256 it = 0; it < MAX_ASSETS; ++it) {

            uint256 U_i = (U * withdrawRatio[it]) / FixedPointMathLib.WAD;
            if (U_i == 0) {
                require(minOut[it] == 0, RETURN_INSUFFICIENT);
                continue;
            }
            U -= U_i;

            // uint256 tokenAmount = calcReceiveSwap(_tokenIndexing[it], U_i);
            
            // W_B · B^(1-k) is repeated twice and requires 1 power.
            // As a result, we compute it and cache.
            uint256 W_BxBtoOMA = uint256(ampWeightAssetBalances[it]);   // Always casts a positive value
            uint256 tokenAmount = (
                assetBalances[it] * (
                    FixedPointMathLib.WAD - uint256(FixedPointMathLib.powWad(               // Always casts a positive value, and powWad is always <= 1, as 'base' is <= 1
                        int256(FixedPointMathLib.divWadUp(W_BxBtoOMA - U_i, W_BxBtoOMA)),   // Casting never overflows, as division result is always <= 1
                        oneMinusAmpInverse // 1/(1-amp))
                    ))
                )
            ) / FixedPointMathLib.WAD;

            // Check that the user is satisfied with this.
            if (minOut[it] > tokenAmount)
                revert ReturnInsufficient(tokenAmount, minOut[it]);
            
            // Transfer the appropriate number of tokens from the user to the pool. (And store for event logging)
            amounts[it] = tokenAmount;
            IERC20(tokenIndexed[it]).safeTransfer(msg.sender, tokenAmount);

            // Decrease the security limit by the amount withdrawn.
            totalWithdrawn += tokenAmount * _weight[tokenIndexed[it]];
        }
        _maxUnitCapacity -=  totalWithdrawn;
        if (_usedUnitCapacity <= totalWithdrawn) {
            _usedUnitCapacity = 0;
        } else {
            _usedUnitCapacity -= totalWithdrawn;
        }

        emit Withdraw(msg.sender, poolTokens, amounts);

        return amounts;
    }

    /**
     * @notice A swap between 2 assets within the pool. Is atomic.
     * @param fromAsset The asset the user wants to sell.
     * @param toAsset The asset the user wants to buy
     * @param amount The amount of fromAsset the user wants to sell
     * @param minOut The minimum output of toAsset the user wants.
     */
    function localswap(
        address fromAsset,
        address toAsset,
        uint256 amount,
        uint256 minOut
    ) nonReentrant() external returns (uint256) {
        _adjustAmplification();
        uint256 fee = FixedPointMathLib.mulWadDown(amount, _poolFee);

        // Calculate the swap return value.
        uint256 out = calcLocalSwap(fromAsset, toAsset, amount - fee);

        // Check if the calculated returned value is more than the minimum output.
        if (minOut > out) revert ReturnInsufficient(out, minOut);

        IERC20(toAsset).safeTransfer(msg.sender, out);
        IERC20(fromAsset).safeTransferFrom(msg.sender, address(this), amount);

        // Governance Fee
        collectGovernanceFee(fromAsset, fee);

        // For amplified pools, the security limit is based on the sum of the tokens
        // in the pool.
        if (out > amount) {
            _maxUnitCapacity -= out - amount;
        } else {
            _maxUnitCapacity += amount - out;
        }

        emit LocalSwap(msg.sender, fromAsset, toAsset, amount, out);

        return out;
    }

    function sendSwap(
        bytes32 channelId,
        bytes32 targetPool,
        bytes32 targetUser,
        address fromAsset,
        uint8 toAssetIndex,
        uint256 amount,
        uint256 minOut,
        address fallbackUser,
        bytes memory calldata_
    ) public returns (uint256) {
        require(fallbackUser != address(0));
        _adjustAmplification();
        uint256 fee = FixedPointMathLib.mulWadDown(amount, _poolFee);

        // Calculate the group specific units bought.
        uint256 U = calcSendSwap(
            fromAsset,
            amount - fee
        );

<<<<<<< HEAD
        // !IMPORTANT sendSwapAck requires casting U to int256 to update the _unitTracker and must never revert. Check for overflow here.
        require(U < uint256(type(int256).max));     // int256 max fits in uint256
=======
        // Track units for computing balance0. This will be done on ack. To ensure
        // The type conversion on ack doesn't result in overflow, check for overflow here.
        require(U < uint256(type(int256).max));
        _unitTracker += int256(U);
>>>>>>> 5918095b

        bytes32 messageHash;

        {
            TokenEscrow memory escrowInformation = TokenEscrow({
                amount: amount - fee,
                token: fromAsset
            });

            // Send the purchased units to targetPool on chain.
            messageHash = CatalystIBCInterface(_chainInterface).crossChainSwap(
                channelId,
                targetPool,
                targetUser,
                toAssetIndex,
                U,
                minOut,
                escrowInformation,
                calldata_
            );
        }


        // Escrow the tokens
        require(_escrowedFor[messageHash] == address(0)); // dev: Escrow already exists.
        _escrowedTokens[fromAsset] += amount - fee;
        _escrowedFor[messageHash] = fallbackUser;

        // Governance Fee
        collectGovernanceFee(fromAsset, fee);

        // Collect the tokens from the user.
        IERC20(fromAsset).safeTransferFrom(msg.sender, address(this), amount);

        // Adjustment of the security limit is delayed until ack to avoid
        // a router abusing timeout to circumvent the security limit at low cost.

        emit SendSwap(
            targetPool,
            targetUser,
            fromAsset,
            toAssetIndex,
            amount,
            U,
            minOut,
            messageHash
        );

        return U;
    }

    function sendSwap(
        bytes32 channelId,
        bytes32 targetPool,
        bytes32 targetUser,
        address fromAsset,
        uint8 toAssetIndex,
        uint256 amount,
        uint256 minOut,
        address fallbackUser
    ) external returns (uint256) {
        bytes memory calldata_ = new bytes(0);
        return
            sendSwap(
                channelId,
                targetPool,
                targetUser,
                fromAsset,
                toAssetIndex,
                amount,
                minOut,
                fallbackUser,
                calldata_
            );
    }

    /**
     * @notice Completes a cross-chain swap by converting units to the desired token (toAsset)
     * @dev Can only be called by the chainInterface, as there is no way to check validity of units.
     * @param toAssetIndex Index of the asset to be purchased with _U units.
     * @param who The recipient of toAsset
     * @param U Number of units to convert into toAsset.
     * @param minOut Minimum number of tokens bought. Reverts if less.
     * @param messageHash Used to connect 2 swaps within a group. 
     */
    function receiveSwap(
        uint256 toAssetIndex,
        address who,
        uint256 U,
        uint256 minOut,
        bytes32 messageHash
    ) public returns (uint256) {
        // The chainInterface is the only valid caller of this function, as there cannot
        // be a check of U. (It is purely a number)
        require(msg.sender == _chainInterface);
        _adjustAmplification();

        // Convert the asset index (toAsset) into the asset to be purchased.
        address toAsset = _tokenIndexing[toAssetIndex];


        // Calculate the swap return value.
        uint256 purchasedTokens = calcReceiveSwap(toAsset, U);


        // Check if the swap is according to the swap limits
        uint256 deltaSecurityLimit = purchasedTokens * _weight[toAsset];
        _maxUnitCapacity -= deltaSecurityLimit;
        updateUnitCapacity(deltaSecurityLimit);

        if(minOut > purchasedTokens) revert ReturnInsufficient(purchasedTokens, minOut);

        // Track units for fee distribution.
        _unitTracker -= int256(U);

        // Send the return value to the user.
        IERC20(toAsset).safeTransfer(who, purchasedTokens);

        emit ReceiveSwap(who, toAsset, U, purchasedTokens, messageHash);

        return purchasedTokens; // Unused.
    }

    function receiveSwap(
        uint256 toAssetIndex,
        address who,
        uint256 U,
        uint256 minOut,
        bytes32 messageHash,
        address dataTarget,
        bytes calldata data
    ) external returns (uint256) {
        uint256 purchasedTokens = receiveSwap(
            toAssetIndex,
            who,
            U,
            minOut,
            messageHash
        );

        // Let users define custom logic which should be executed after the swap.
        // The logic is not contained within a try - except so if the logic reverts
        // the transaction will timeout. If this is not desired, wrap further logic
        // in a try - except at dataTarget.
        ICatalystReceiver(dataTarget).onCatalystCall(purchasedTokens, data);

        return purchasedTokens;
    }

    //--- Liquidity swapping ---//
    // Because of the way pool tokens work in a group of pools, there
    // needs to be a way for users to easily get a distributed stake.
    // Liquidity swaps is a macro implemented  on the smart contract level to:
    // 1. Withdraw tokens.
    // 2. Convert tokens to units & transfer to target pool.
    // 3. Convert units to an even mix of tokens.
    // 4. Deposit the even mix of tokens.
    // In 1 user invocation.

    /**
     * @notice Initiate a cross-chain liquidity swap by lowering liquidity
     * and transfer the liquidity units to another pool.
     * @dev No reentry protection since only trusted contracts are called.
     * @param channelId The target chain identifier.
     * @param targetPool The target pool on the target chain encoded in bytes32.
     * @param targetUser The recipient of the transaction on the target chain. Encoded in bytes32.
     * @param poolTokens The number of pool tokens to exchange
     * @param minOut The minimum number of pool tokens to mint on target pool.
     */
    function sendLiquidity(
        bytes32 channelId,
        bytes32 targetPool,
        bytes32 targetUser,
        uint256 poolTokens,
        uint256 minOut,
        address fallbackUser
    ) external returns (uint256) {
        // There needs to be provided a valid fallbackUser.
        require(fallbackUser != address(0));
        _adjustAmplification();

        _burn(msg.sender, poolTokens);

        int256 oneMinusAmp = int256(FixedPointMathLib.WAD - _amp);   // int256 casting safe, result always < 10**18. Always positive, as amp < 10**18
        uint256 walpha_0_ampped;
        uint256 it;
        // Compute walpha_0 to find the reference balances. This lets us evaluate the
        // number of tokens the pool should have If the price in the group is 1:1.
        {
            // We don't need weightedAssetBalanceSum again.
            int256 weightedAssetBalanceSum = 0;
            for (it = 0; it < MAX_ASSETS; ++it) {
                address token = _tokenIndexing[it];
                if (token == address(0)) break;
                uint256 weight = _weight[token];

                // minus escrowedAmount, since we want the withdrawal to return less.
                // A smaller number here means less units are transfered.
                uint256 weightAssetBalance = weight * (ERC20(token).balanceOf(address(this)) - _escrowedTokens[token]);

                weightedAssetBalanceSum += FixedPointMathLib.powWad(
                    int256(weightAssetBalance * FixedPointMathLib.WAD),     // If casting overflows to a negative number, powWad fails
                    oneMinusAmp
                );
            }
            walpha_0_ampped = uint256(weightedAssetBalanceSum - _unitTracker) / it;     // By design, weightedAssetBalanceSum > _unitTracker    //TODO do we still wanna add a check for this?
        }

        uint256 U = 0;
        {
            // Plus _escrowedPoolTokens since we want the withdrawal to return less. Adding poolTokens as these have already been burnt.
            uint256 ts = totalSupply() + _escrowedPoolTokens + poolTokens;
            uint256 pt_fraction = FixedPointMathLib.divWadDown(ts + poolTokens, ts);

            U = it * FixedPointMathLib.mulWadDown(
                walpha_0_ampped, 
                uint256(FixedPointMathLib.powWad(       // Always casts a positive value
                    int256(pt_fraction),                // If casting overflows to a negative number, powWad fails
                    oneMinusAmp
                )) - FixedPointMathLib.WAD
            );
<<<<<<< HEAD
            // !IMPORTANT sendLiquidityAck requires casting U to int256 to update the _unitTracker and must never revert. Check for overflow here.
            require(U < uint256(type(int256).max));     // int256 max fits in uint256
=======
            // Track units for computing balance0. This will be done on ack. To ensure
            // The type conversion on ack doesn't result in overflow, check for overflow here.
            require(U < uint256(type(int256).max));
            _unitTracker += int256(U);
>>>>>>> 5918095b
        }

        bytes32 messageHash;
        {
            LiquidityEscrow memory escrowInformation = LiquidityEscrow({
                poolTokens: poolTokens
            });

            // Sending the liquidity units over.
            messageHash = CatalystIBCInterface(_chainInterface).liquiditySwap(
                channelId,
                targetPool,
                targetUser,
                U,
                minOut,
                escrowInformation
            );
        }

        // Escrow the pool tokens
        require(_escrowedLiquidityFor[messageHash] == address(0));
        _escrowedLiquidityFor[messageHash] = fallbackUser;
        _escrowedPoolTokens += poolTokens;

        // Adjustment of the security limit is delayed until ack to avoid
        // a router abusing timeout to circumvent the security limit at low cost.

        emit SendLiquidity(
            targetPool,
            targetUser,
            poolTokens,
            U,
            messageHash
        );

        return U;
    }

    /**
     * @notice Completes a cross-chain swap by converting liquidity units to pool tokens
     * @dev No reentry protection since only trusted contracts are called.
     * Called exclusively by the chainInterface.
     * @param who The recipient of pool tokens
     * @param U Number of units to convert into pool tokens.
     * @param minOut Minimum number of tokens to mint, otherwise reject.
     * @param messageHash Used to connect 2 swaps within a group. 
     */
    function receiveLiquidity(
        address who,
        uint256 U,
        uint256 minOut,
        bytes32 messageHash
    ) external returns (uint256) {
        // The chainInterface is the only valid caller of this function.
        require(msg.sender == _chainInterface);
        _adjustAmplification();

        int256 oneMinusAmp = int256(FixedPointMathLib.WAD - _amp);   // int256 casting safe, result always < 10**18. Always positive, as amp < 10**18
        uint256 walpha_0_ampped;
        uint256 it;
        // Compute walpha_0 to find the reference balances. This lets us evaluate the
        // number of tokens the pool should have If the price in the group is 1:1.
        {
            // We don't need weightedAssetBalanceSum again.
            int256 weightedAssetBalanceSum = 0;
            for (it = 0; it < MAX_ASSETS; ++it) {
                address token = _tokenIndexing[it];
                if (token == address(0)) break;
                uint256 weight = _weight[token];

                // not minus escrowedAmount, since we want the withdrawal to return less.
                // A larger number here means more units have to be transfered.
                uint256 weightAssetBalance = weight * ERC20(token).balanceOf(address(this));

                weightedAssetBalanceSum += FixedPointMathLib.powWad(
                    int256(weightAssetBalance * FixedPointMathLib.WAD),     // If casting overflows to a negative number, powWad fails
                    oneMinusAmp
                );
            }
            walpha_0_ampped = uint256(weightedAssetBalanceSum - _unitTracker) / it;     // By design, weightedAssetBalanceSum > _unitTracker    //TODO do we still wanna add a check for this?
        }

        int256 oneMinusAmpInverse = int256(FixedPointMathLib.WAD * FixedPointMathLib.WAD) / oneMinusAmp;      // Casting never overflows, as WAD^2 is within int256 range

        uint256 ts = totalSupply(); // Not! + _escrowedPoolTokens, since a smaller supply results in fewer pool tokens.

        uint256 it_times_walpha_amped = it * walpha_0_ampped;
        uint256 poolTokens = (ts * (uint256(FixedPointMathLib.powWad(   // Always casts a positive value
            int256(FixedPointMathLib.divWadDown(                        // If casting overflows to a negative number, powWad fails
                it_times_walpha_amped + U,
                it_times_walpha_amped
            )),
            oneMinusAmpInverse
        )) - FixedPointMathLib.WAD)) / FixedPointMathLib.WAD;

        // Check if the user would accept the mint.
        if(minOut > poolTokens) revert ReturnInsufficient(poolTokens, minOut);

        // Update the unit tracker:
        _unitTracker -= int256(U);

        // Security limit
        {
            // To calculate the poolTokenEquiv, we set \alpha_t = \alpha_0.
            // This should be a close enough approximation.
            // If U > it_times_walpha_amped, then U can purchase more than 50% of the pool.
            // And the below calculation doesn't work.
<<<<<<< HEAD
            require(it_times_walpha_amped > U, EXCEEDS_SECURITY_LIMIT);
            uint256 poolTokenEquiv = FixedPointMathLib.mulWadUp(
                uint256(FixedPointMathLib.powWad(                           // Always casts a positive value
                    int256(it_times_walpha_amped),                          // If casting overflows to a negative number, powWad fails
                    oneMinusAmpInverse
=======
            if (it_times_walpha_amped <= U) revert ExceedsSecurityLimit(U - it_times_walpha_amped);
            uint256 poolTokenEquiv = FixedPointMathLib.mulWadUp(uint256(FixedPointMathLib.powWad(
                int256(it_times_walpha_amped),
                oneMinusAmp
            )), (FixedPointMathLib.WAD - uint256(FixedPointMathLib.powWad(
                int256(FixedPointMathLib.divWadDown(
                    it_times_walpha_amped - U,
                    it_times_walpha_amped
>>>>>>> 5918095b
                )),
                FixedPointMathLib.WAD - uint256(FixedPointMathLib.powWad(   // powWad is always <= 1, as 'base' is always <= 1
                    int256(FixedPointMathLib.divWadDown(                    // Casting never overflows, as division result is always <= 1
                        it_times_walpha_amped - U,
                        it_times_walpha_amped
                    )),
                    oneMinusAmpInverse
                ))
            );
            // Check if the swap is according to the swap limits
            updateUnitCapacity(poolTokenEquiv * 2 / FixedPointMathLib.WAD);
        }

        // Mint pool tokens for the user.
        _mint(who, poolTokens);

        emit ReceiveLiquidity(who, U, poolTokens, messageHash);

        return poolTokens;
    }

    //-- Escrow Functions --//

    /** 
     * @notice Deletes and releases escrowed tokens to the pool and updates the security limit.
     * @dev Should never revert!  
     * The base implementation exists in CatalystSwapPoolCommon. The function adds security limit
     * adjustment to the implementation to swap volume supported.
     * @param messageHash A hash of the cross-chain message used ensure the message arrives indentical to the sent message.
     * @param U The number of units purchased.
     * @param escrowAmount The number of tokens escrowed.
     * @param escrowToken The token escrowed.
     */
    function sendSwapAck(
        bytes32 messageHash,
        uint256 U,
        uint256 escrowAmount,
        address escrowToken
    ) public override {
        // Execute common escrow logic.
        super.sendSwapAck(messageHash, U, escrowAmount, escrowToken);

<<<<<<< HEAD
        // Add acked Units to the unit tracker.
        _unitTracker += int256(U);      // It has already been checked on sendSwap that casting to int256 will not overflow.
                                        // Cannot be manipulated by the router as otherwise the messageHash check will fail

=======
>>>>>>> 5918095b
        // Incoming swaps should be subtracted from the unit flow.
        // It is assumed if the router was fraudulent, that no-one would execute a trade.
        // As a result, if people swap into the pool, we should expect that there is exactly
        // the inswapped amount of trust in the pool. If this wasn't implemented, there would be
        // a maximum daily cross chain volume, which is bad for liquidity providers.
        {
            // Calling timeout and then ack should not be possible. 
            // The initial lines deleting the escrow protects against this.
            uint256 UC = _usedUnitCapacity;
            // If UC < escrowAmount and we do UC - escrowAmount < 0 underflow => bad.
            if (UC > escrowAmount) {
                _usedUnitCapacity = UC - escrowAmount; // Does not underflow since _usedUnitCapacity > escrowAmount.
            } else if (UC != 0) {
                // If UC == 0, then we shouldn't do anything. Skip that case.
                // when UC <= escrowAmount => UC - escrowAmount <= 0 => max(UC - escrowAmount, 0) = 0
                _usedUnitCapacity = 0;
            }
            _maxUnitCapacity += escrowAmount * _weight[escrowToken];
        }
    }

    /** 
     * @notice Deletes and releases escrowed tokens to the pool and updates the security limit.
     * @dev Should never revert!  
     * The base implementation exists in CatalystSwapPoolCommon. The function adds security limit
     * adjustment to the implementation to swap volume supported.
     * @param messageHash A hash of the cross-chain message used ensure the message arrives indentical to the sent message.
     * @param U The number of units purchased.
     * @param escrowAmount The number of tokens escrowed.
     * @param escrowToken The token escrowed.
     */
    function sendSwapTimeout(
        bytes32 messageHash,
        uint256 U,
        uint256 escrowAmount,
        address escrowToken
    ) public override {
        // Execute common escrow logic.
        super.sendSwapTimeout(messageHash, U, escrowAmount, escrowToken);

        // Removed timedout units from the unit tracker. This will keep the
        // balance0 in balance, since tokens also leave the pool
        _unitTracker -= int256(U);
    }

    // sendLiquidityAck is not overwritten since we are unable to increase
    // the security limit. This is because it is very expensive to compute the update
    // to the security limit. If someone liquidity swapped a significant amount of assets
    // it is assumed the pool has low liquidity. In these cases, liquidity swaps shouldn't be used.

    /** 
     * @notice Implements basic liquidity ack logic: Deletes and releases pool tokens to the pool.
     * @dev Should never revert!  
     * The base implementation exists in CatalystSwapPoolCommon.
     * @param messageHash A hash of the cross-chain message used en
     * @param messageHash A hash of the cross-chain message ensure the message arrives indentical to the sent message.
     * @param U The number of units initially acquired.
     * @param escrowAmount The number of pool tokens escrowed.
     */
    function sendLiquidityTimeout(
        bytes32 messageHash,
        uint256 U,
        uint256 escrowAmount
    ) public virtual override {
        super.sendLiquidityTimeout(messageHash, U, escrowAmount);

<<<<<<< HEAD
        // Add acked Units to the unit tracker.
        _unitTracker += int256(U);      // It has already been checked on sendLiquidity that casting to int256 will not overflow.
                                        // Cannot be manipulated by the router as otherwise the messageHash check will fail
=======
        // Removed timedout units from the unit tracker. This will keep the
        // balance0 in balance, since tokens also leave the pool
        _unitTracker -= int256(U);
>>>>>>> 5918095b
    }

}<|MERGE_RESOLUTION|>--- conflicted
+++ resolved
@@ -633,23 +633,7 @@
                 if (weightedTokenAmount > weightAssetBalances[it]) {
                     // Set the token amount to the pool balance.
                     // Recalled that the escrow balance is subtracted from weightAssetBalances.
-<<<<<<< HEAD
                     weightedTokenAmount = weightAssetBalances[it];
-=======
-                    tokenAmount = weightAssetBalances[it] / weight;
-
-                    // Store the amount withdrawn to subtract from the security limit later.
-                    totalWithdrawn +=  weightAssetBalances[it]; // = tokenAmount * weight
-
-                    // Check that the user is satisfied with this.
-                    if (minOut[it] > tokenAmount) 
-                        revert ReturnInsufficient(tokenAmount, minOut[it]);
-
-                    // Transfer the appropriate number of tokens from the user to the pool. (And store for event logging)
-                    amounts[it] = tokenAmount;
-                    IERC20(token).safeTransfer(msg.sender, tokenAmount); // dev: Transfer away from pool failed.
-                    continue;
->>>>>>> 5918095b
                 }
 
                 // Store the amount withdrawn to subtract from the security limit later.
@@ -658,13 +642,9 @@
                 // remove the weight from weightedTokenAmount.
                 weightedTokenAmount /= weight;
                 // Check that the user is satisfied with this.
-<<<<<<< HEAD
-                require(weightedTokenAmount >= minOut[it], RETURN_INSUFFICIENT);
-=======
-                if (minOut[it] > tokenAmount)
-                    revert ReturnInsufficient(tokenAmount, minOut[it]);
-
->>>>>>> 5918095b
+                if (minOut[it] > weightedTokenAmount)
+                    revert ReturnInsufficient(weightedTokenAmount, minOut[it]);
+
                 // Transfer the appropriate number of tokens from the user to the pool. (And store for event logging)
                 amounts[it] = weightedTokenAmount;
                 IERC20(token).safeTransfer(msg.sender, weightedTokenAmount);
@@ -765,7 +745,8 @@
 
             uint256 U_i = (U * withdrawRatio[it]) / FixedPointMathLib.WAD;
             if (U_i == 0) {
-                require(minOut[it] == 0, RETURN_INSUFFICIENT);
+                if (minOut[it] != 0)
+                    revert ReturnInsufficient(0, minOut[it]);
                 continue;
             }
             U -= U_i;
@@ -869,15 +850,9 @@
             amount - fee
         );
 
-<<<<<<< HEAD
         // !IMPORTANT sendSwapAck requires casting U to int256 to update the _unitTracker and must never revert. Check for overflow here.
         require(U < uint256(type(int256).max));     // int256 max fits in uint256
-=======
-        // Track units for computing balance0. This will be done on ack. To ensure
-        // The type conversion on ack doesn't result in overflow, check for overflow here.
-        require(U < uint256(type(int256).max));
         _unitTracker += int256(U);
->>>>>>> 5918095b
 
         bytes32 messageHash;
 
@@ -1099,15 +1074,9 @@
                     oneMinusAmp
                 )) - FixedPointMathLib.WAD
             );
-<<<<<<< HEAD
             // !IMPORTANT sendLiquidityAck requires casting U to int256 to update the _unitTracker and must never revert. Check for overflow here.
             require(U < uint256(type(int256).max));     // int256 max fits in uint256
-=======
-            // Track units for computing balance0. This will be done on ack. To ensure
-            // The type conversion on ack doesn't result in overflow, check for overflow here.
-            require(U < uint256(type(int256).max));
             _unitTracker += int256(U);
->>>>>>> 5918095b
         }
 
         bytes32 messageHash;
@@ -1215,22 +1184,11 @@
             // This should be a close enough approximation.
             // If U > it_times_walpha_amped, then U can purchase more than 50% of the pool.
             // And the below calculation doesn't work.
-<<<<<<< HEAD
-            require(it_times_walpha_amped > U, EXCEEDS_SECURITY_LIMIT);
+            if (it_times_walpha_amped <= U) revert ExceedsSecurityLimit(U - it_times_walpha_amped);
             uint256 poolTokenEquiv = FixedPointMathLib.mulWadUp(
                 uint256(FixedPointMathLib.powWad(                           // Always casts a positive value
                     int256(it_times_walpha_amped),                          // If casting overflows to a negative number, powWad fails
                     oneMinusAmpInverse
-=======
-            if (it_times_walpha_amped <= U) revert ExceedsSecurityLimit(U - it_times_walpha_amped);
-            uint256 poolTokenEquiv = FixedPointMathLib.mulWadUp(uint256(FixedPointMathLib.powWad(
-                int256(it_times_walpha_amped),
-                oneMinusAmp
-            )), (FixedPointMathLib.WAD - uint256(FixedPointMathLib.powWad(
-                int256(FixedPointMathLib.divWadDown(
-                    it_times_walpha_amped - U,
-                    it_times_walpha_amped
->>>>>>> 5918095b
                 )),
                 FixedPointMathLib.WAD - uint256(FixedPointMathLib.powWad(   // powWad is always <= 1, as 'base' is always <= 1
                     int256(FixedPointMathLib.divWadDown(                    // Casting never overflows, as division result is always <= 1
@@ -1273,13 +1231,6 @@
         // Execute common escrow logic.
         super.sendSwapAck(messageHash, U, escrowAmount, escrowToken);
 
-<<<<<<< HEAD
-        // Add acked Units to the unit tracker.
-        _unitTracker += int256(U);      // It has already been checked on sendSwap that casting to int256 will not overflow.
-                                        // Cannot be manipulated by the router as otherwise the messageHash check will fail
-
-=======
->>>>>>> 5918095b
         // Incoming swaps should be subtracted from the unit flow.
         // It is assumed if the router was fraudulent, that no-one would execute a trade.
         // As a result, if people swap into the pool, we should expect that there is exactly
@@ -1322,7 +1273,8 @@
 
         // Removed timedout units from the unit tracker. This will keep the
         // balance0 in balance, since tokens also leave the pool
-        _unitTracker -= int256(U);
+        _unitTracker -= int256(U);      // It has already been checked on sendSwap that casting to int256 will not overflow.
+                                        // Cannot be manipulated by the router as otherwise the messageHash check will fail
     }
 
     // sendLiquidityAck is not overwritten since we are unable to increase
@@ -1346,15 +1298,10 @@
     ) public virtual override {
         super.sendLiquidityTimeout(messageHash, U, escrowAmount);
 
-<<<<<<< HEAD
-        // Add acked Units to the unit tracker.
-        _unitTracker += int256(U);      // It has already been checked on sendLiquidity that casting to int256 will not overflow.
-                                        // Cannot be manipulated by the router as otherwise the messageHash check will fail
-=======
         // Removed timedout units from the unit tracker. This will keep the
         // balance0 in balance, since tokens also leave the pool
-        _unitTracker -= int256(U);
->>>>>>> 5918095b
+        _unitTracker -= int256(U);      // It has already been checked on sendSwap that casting to int256 will not overflow.
+                                        // Cannot be manipulated by the router as otherwise the messageHash check will fail
     }
 
 }