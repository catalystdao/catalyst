--- conflicted
+++ resolved
@@ -1259,12 +1259,7 @@
      * Called exclusively by the chainInterface.
      * While the description says units are converted to tokens and then deposited, units are converted
      * directly to pool tokens through the following equation:
-<<<<<<< HEAD
-     *      pt = PT · (1 - exp(-U/sum W_i))/exp(-U/sum W_i)
-     * @param channelId The incoming connection identifier.
-=======
      *      pt = PT · (((N · wa_0^(1-k) + U)/(N · wa_0^(1-k))^(1/(1-k)) - 1)
->>>>>>> 58997dea
      * @param sourcePool The source pool
      * @param who The recipient of the pool tokens
      * @param U Number of units to convert into pool tokens.
