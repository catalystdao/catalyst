--- conflicted
+++ resolved
@@ -747,62 +747,35 @@
                 address token = tokenIndexed[it];
                 if (token == address(0)) break;
 
-<<<<<<< HEAD
+				// ampWeightAssetBalance cannot be cached because the balance0 computation does it without the escrow.
+                // This computation needs to do it with the escrow.
+                uint256 ampWeightAssetBalance = uint256(FixedPointMathLib.powWad( // Powwad is always positive.
+                    int256(effWeightAssetBalances[it] * FixedPointMathLib.WAD),     // If casting overflows to a negative number, powWad fails
+                    oneMinusAmp
+                ));
                 //! If the pool doesn't have enough assets for a withdrawal, then
                 //! withdraw all of the pools assets. This should be protected against by setting minOut != 0.
                 //! This happens because the pool expects assets to come back. (it is owed assets)
                 //! We don't want to keep track of debt so we simply return less
-                uint256 weightedTokenAmount = weightAssetBalances[it];
-                //! The above happens if int256(innerdiff) >= ampWeightAssetBalances[it].
+                uint256 weightedTokenAmount = effWeightAssetBalances[it];
+                //! The above happens if int256(innerdiff) >= ampWeightAssetBalance.
                 if (int256(innerdiff) < ampWeightAssetBalances[it]) {
                     // wtk = (wa^(1-k) + (wa_0 + wpt)^(1-k) - wa_0^(1-k)))^(1/(1-k)) - wa
                     // wtk = wa - (wa^(1-k) - innerDiff)^(1/(1-k))
                     // note: This underflows if innerdiff is very small / 0.
-                    // Since ampWeightAssetBalances ** (1/(1-amp)) == weightAssetBalances but the
-                    // mathematical lib returns ampWeightAssetBalances ** (1/(1-amp)) < weightAssetBalances.
+                    // Since ampWeightAssetBalances ** (1/(1-amp)) == effWeightAssetBalances but the
+                    // mathematical lib returns ampWeightAssetBalances ** (1/(1-amp)) < effWeightAssetBalances.
                     // the result is that if innerdiff isn't big enough to make up for the difference
                     // the transaction reverts. This is "okay", since it means fewer tokens are returned.
                     // Since tokens are withdrawn, the change is negative. As such, multiply the
                     // equation by -1.
                     weightedTokenAmount = (
-                        // Remember weightedTokenAmount == weightAssetBalances[it]
+                        // Remember weightedTokenAmount == effWeightAssetBalances[it]
                         (weightedTokenAmount * FixedPointMathLib.WAD) - uint256(FixedPointMathLib.powWad(        // Always casts a positive value
-                            ampWeightAssetBalances[it] - int256(innerdiff),             // If casting overflows, either less is returned (if addition is positive) or powWad fails (if addition is negative)
+                            ampWeightAssetBalance - int256(innerdiff),             // If casting overflows, either less is returned (if addition is positive) or powWad fails (if addition is negative)
                             oneMinusAmpInverse // 1/(1-amp)
                         ))
                     ) / FixedPointMathLib.WAD;
-=======
-                // ampWeightAssetBalance cannot be cached because the balance0 computation does it without the escrow.
-                // This computation needs to do it with the escrow.
-                uint256 ampWeightAssetBalance = uint256(FixedPointMathLib.powWad( // Powwad is always positive.
-                    int256(effWeightAssetBalances[it] * FixedPointMathLib.WAD),     // If casting overflows to a negative number, powWad fails
-                    oneMinusAmp
-                ));
-
-                // wtk = (wa^(1-k) + (wa_0 + wpt)^(1-k) - wa_0^(1-k)))^(1/(1-k)) - wa
-                // wtk = (wa^(1-k) + innerDiff)^(1/(1-k)) - wa
-                // note: This underflows if innerdiff is very small / 0.
-                // Since ampWeightAssetBalances ** (1/(1-amp)) == effWeightAssetBalances but the
-                // mathematical lib returns ampWeightAssetBalances ** (1/(1-amp)) < effWeightAssetBalances.
-                // the result is that if innerdiff isn't big enough to make up for the difference
-                // the transaction reverts. This is "okay", since it means fewer tokens are returned.
-                uint256 weightedTokenAmount = (uint256(FixedPointMathLib.powWad(        // Always casts a positive value
-                    int256(ampWeightAssetBalance + innerdiff),             // If casting overflows, either less is returned (if addition is positive) or powWad fails (if addition is negative)
-                    oneMinusAmpInverse // 1/(1-amp)
-                )) - (effWeightAssetBalances[it] * FixedPointMathLib.WAD)) / FixedPointMathLib.WAD;
-
-                //! If the pool doesn't have enough assets for a withdrawal, then
-                //! withdraw all of the pools assets. This should be protected against by setting minOut != 0.
-                //! This happens because the pool expects assets to come back. (it is owed assets)
-                //! We don't want to keep track of debt so we simply return less.
-                unchecked {
-                    // since _escrowedTokens * weight \subseq effWeightAssetBalances, it is bound by effWeightAssetBalances.
-                    // This applies to all of the below calculations.
-                    if (weightedTokenAmount > effWeightAssetBalances[it]) {
-                        // Set the token amount to the pool balance.
-                        weightedTokenAmount = effWeightAssetBalances[it];
-                    }
->>>>>>> 03be0825
                 }
 
                 // Store the amount withdrawn to subtract from the security limit later.
